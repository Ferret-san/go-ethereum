--- conflicted
+++ resolved
@@ -276,8 +276,12 @@
 	if args.AccessList != nil {
 		accessList = *args.AccessList
 	}
-<<<<<<< HEAD
-	msg := types.NewMessage(addr, args.To, 0, value, gas, gasPrice, gasFeeCap, gasTipCap, data, accessList, true)
+	// The values don't matter. Only its cardinality is used for correct gas estimation
+	var fakeDataHashes []common.Hash
+	if args.Blobs != nil {
+		fakeDataHashes = make([]common.Hash, len(args.Blobs))
+	}
+	msg := types.NewMessage(addr, args.To, 0, value, gas, gasPrice, gasFeeCap, gasTipCap, maxFeePerDataGas, data, accessList, fakeDataHashes, true)
 
 	// Arbitrum: raise the gas cap to ignore L1 costs so that it's compute-only
 	if core.InterceptRPCGasCap != nil && state != nil {
@@ -286,14 +290,6 @@
 		core.InterceptRPCGasCap(&globalGasCap, msg, header, state)
 		return args.ToMessage(globalGasCap, header, nil) // we pass a nil to avoid another recursion
 	}
-=======
-	// The values don't matter. Only its cardinality is used for correct gas estimation
-	var fakeDataHashes []common.Hash
-	if args.Blobs != nil {
-		fakeDataHashes = make([]common.Hash, len(args.Blobs))
-	}
-	msg := types.NewMessage(addr, args.To, 0, value, gas, gasPrice, gasFeeCap, gasTipCap, maxFeePerDataGas, data, accessList, fakeDataHashes, true)
->>>>>>> 8925aee7
 	return msg, nil
 }
 

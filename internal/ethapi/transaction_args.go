--- conflicted
+++ resolved
@@ -29,10 +29,7 @@
 	"github.com/ethereum/go-ethereum/common/hexutil"
 	"github.com/ethereum/go-ethereum/common/math"
 	"github.com/ethereum/go-ethereum/core"
-<<<<<<< HEAD
 	"github.com/ethereum/go-ethereum/core/state"
-=======
->>>>>>> a0cb9316
 	"github.com/ethereum/go-ethereum/core/types"
 	"github.com/ethereum/go-ethereum/log"
 	"github.com/ethereum/go-ethereum/rpc"
@@ -209,12 +206,8 @@
 // ToMessage converts the transaction arguments to the Message type used by the
 // core evm. This method is used in calls and traces that do not require a real
 // live transaction.
-<<<<<<< HEAD
 func (args *TransactionArgs) ToMessage(globalGasCap uint64, header *types.Header, state *state.StateDB, runMode core.MessageRunMode) (*core.Message, error) {
 	baseFee := header.BaseFee
-=======
-func (args *TransactionArgs) ToMessage(globalGasCap uint64, baseFee *big.Int) (*core.Message, error) {
->>>>>>> a0cb9316
 	// Reject invalid combinations of pre- and post-1559 fee styles
 	if args.GasPrice != nil && (args.MaxFeePerGas != nil || args.MaxPriorityFeePerGas != nil) {
 		return nil, errors.New("both gasPrice and (maxFeePerGas or maxPriorityFeePerGas) specified")
@@ -282,15 +275,11 @@
 	if args.AccessList != nil {
 		accessList = *args.AccessList
 	}
-<<<<<<< HEAD
-
-=======
 	// The values don't matter. Only its cardinality is used for correct gas estimation
 	var fakeDataHashes []common.Hash
 	if args.Blobs != nil {
 		fakeDataHashes = make([]common.Hash, len(args.Blobs))
 	}
->>>>>>> a0cb9316
 	msg := &core.Message{
 		From:              addr,
 		To:                args.To,
@@ -299,9 +288,10 @@
 		GasPrice:          gasPrice,
 		GasFeeCap:         gasFeeCap,
 		GasTipCap:         gasTipCap,
-<<<<<<< HEAD
+		MaxFeePerDataGas:  maxFeePerDataGas,
 		Data:              data,
 		AccessList:        accessList,
+		DataHashes:        fakeDataHashes,
 		SkipAccountChecks: true,
 		TxRunMode:         runMode,
 	}
@@ -311,13 +301,6 @@
 		// ArbOS uses this to modify globalGasCap so that the cap will ignore this tx's specific L1 data costs
 		core.InterceptRPCGasCap(&globalGasCap, msg, header, state)
 		return args.ToMessage(globalGasCap, header, nil, runMode) // we pass a nil to avoid another recursion
-=======
-		MaxFeePerDataGas:  maxFeePerDataGas,
-		Data:              data,
-		AccessList:        accessList,
-		DataHashes:        fakeDataHashes,
-		SkipAccountChecks: true,
->>>>>>> a0cb9316
 	}
 	return msg, nil
 }

--- conflicted
+++ resolved
@@ -71,7 +71,7 @@
 	// try to construct/recover the state over an ephemeral trie.Database for
 	// isolating the live one.
 	if baseBlock != nil {
-		current, statedb, database, triedb, report = baseBlock, base, base.Database(), base.Database().TrieDB(), false
+		current, statedb, database, tdb, report = baseBlock, base, base.Database(), base.Database().TrieDB(), false
 	} else if base != nil {
 		if preferDisk {
 			// Create an ephemeral trie.Database for isolating the live one. Otherwise
@@ -178,21 +178,14 @@
 		}
 		parent = root
 	}
-	_, nodes, imgs := triedb.Size() // all memory is contained within the nodes return in hashdb
+	_, nodes, imgs := tdb.Size() // all memory is contained within the nodes return in hashdb
 	if report {
-<<<<<<< HEAD
 		log.Info("Historical state regenerated", "block", current.NumberU64(), "elapsed", time.Since(start), "nodes", nodes, "preimages", imgs)
 	}
 	recreatedStatesCounter.Inc(1)
 	recreatedBytesMeter.Mark(int64(nodes))
 
-	return statedb, func() { triedb.Dereference(block.Root()) }, nil
-=======
-		_, nodes, imgs := tdb.Size() // all memory is contained within the nodes return in hashdb
-		log.Info("Historical state regenerated", "block", current.NumberU64(), "elapsed", time.Since(start), "nodes", nodes, "preimages", imgs)
-	}
 	return statedb, func() { tdb.Dereference(block.Root()) }, nil
->>>>>>> 7f131dcb
 }
 
 func (eth *Ethereum) pathState(block *types.Block) (*state.StateDB, func(), error) {

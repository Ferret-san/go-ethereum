// Copyright 2020 The go-ethereum Authors
// This file is part of the go-ethereum library.
//
// The go-ethereum library is free software: you can redistribute it and/or modify
// it under the terms of the GNU Lesser General Public License as published by
// the Free Software Foundation, either version 3 of the License, or
// (at your option) any later version.
//
// The go-ethereum library is distributed in the hope that it will be useful,
// but WITHOUT ANY WARRANTY; without even the implied warranty of
// MERCHANTABILITY or FITNESS FOR A PARTICULAR PURPOSE. See the
// GNU Lesser General Public License for more details.
//
// You should have received a copy of the GNU Lesser General Public License
// along with the go-ethereum library. If not, see <http://www.gnu.org/licenses/>.

package gasprice

import (
	"context"
	"math"
	"math/big"
	"testing"

	"github.com/ethereum/go-ethereum/common"
	"github.com/ethereum/go-ethereum/consensus/ethash"
	"github.com/ethereum/go-ethereum/core"
	"github.com/ethereum/go-ethereum/core/rawdb"
	"github.com/ethereum/go-ethereum/core/types"
	"github.com/ethereum/go-ethereum/core/vm"
	"github.com/ethereum/go-ethereum/crypto"
	"github.com/ethereum/go-ethereum/event"
	"github.com/ethereum/go-ethereum/params"
	"github.com/ethereum/go-ethereum/rpc"
)

const testHead = 32

type testBackend struct {
	chain   *core.BlockChain
	pending bool // pending block available
}

func (b *testBackend) HeaderByNumber(ctx context.Context, number rpc.BlockNumber) (*types.Header, error) {
	if number > testHead {
		return nil, nil
	}
	if number == rpc.EarliestBlockNumber {
		number = 0
	}
	if number == rpc.FinalizedBlockNumber {
		return b.chain.CurrentFinalizedBlock().Header(), nil
	}
	if number == rpc.SafeBlockNumber {
		return b.chain.CurrentSafeBlock().Header(), nil
	}
	if number == rpc.LatestBlockNumber {
		number = testHead
	}
	if number == rpc.PendingBlockNumber {
		if b.pending {
			number = testHead + 1
		} else {
			return nil, nil
		}
	}
	return b.chain.GetHeaderByNumber(uint64(number)), nil
}

func (b *testBackend) BlockByNumber(ctx context.Context, number rpc.BlockNumber) (*types.Block, error) {
	if number > testHead {
		return nil, nil
	}
	if number == rpc.EarliestBlockNumber {
		number = 0
	}
	if number == rpc.FinalizedBlockNumber {
		return b.chain.CurrentFinalizedBlock(), nil
	}
	if number == rpc.SafeBlockNumber {
		return b.chain.CurrentSafeBlock(), nil
	}
	if number == rpc.LatestBlockNumber {
		number = testHead
	}
	if number == rpc.PendingBlockNumber {
		if b.pending {
			number = testHead + 1
		} else {
			return nil, nil
		}
	}
	return b.chain.GetBlockByNumber(uint64(number)), nil
}

func (b *testBackend) GetReceipts(ctx context.Context, hash common.Hash) (types.Receipts, error) {
	return b.chain.GetReceiptsByHash(hash), nil
}

func (b *testBackend) PendingBlockAndReceipts() (*types.Block, types.Receipts) {
	if b.pending {
		block := b.chain.GetBlockByNumber(testHead + 1)
		return block, b.chain.GetReceiptsByHash(block.Hash())
	}
	return nil, nil
}

func (b *testBackend) ChainConfig() *params.ChainConfig {
	return b.chain.Config()
}

func (b *testBackend) SubscribeChainHeadEvent(ch chan<- core.ChainHeadEvent) event.Subscription {
	return nil
}

func (b *testBackend) teardown() {
	b.chain.Stop()
}

// newTestBackend creates a test backend. OBS: don't forget to invoke tearDown
// after use, otherwise the blockchain instance will mem-leak via goroutines.
func newTestBackend(t *testing.T, londonBlock *big.Int, pending bool) *testBackend {
	var (
		key, _ = crypto.HexToECDSA("b71c71a67e1177ad4e901695e1b4b9ee17ae16c6668d313eac2f96dbcda3f291")
		addr   = crypto.PubkeyToAddress(key.PublicKey)
		config = *params.TestChainConfig // needs copy because it is modified below
		gspec  = &core.Genesis{
			Config: &config,
			Alloc:  core.GenesisAlloc{addr: {Balance: big.NewInt(math.MaxInt64)}},
		}
		signer = types.LatestSigner(gspec.Config)
	)
	config.LondonBlock = londonBlock
	config.ArrowGlacierBlock = londonBlock
	config.GrayGlacierBlock = londonBlock
	config.TerminalTotalDifficulty = common.Big0
	engine := ethash.NewFaker()

	// Generate testing blocks
	_, blocks, _ := core.GenerateChainWithGenesis(gspec, engine, testHead+1, func(i int, b *core.BlockGen) {
		b.SetCoinbase(common.Address{1})

		var txdata types.TxData
		if londonBlock != nil && b.Number().Cmp(londonBlock) >= 0 {
			txdata = &types.DynamicFeeTx{
				ChainID:   gspec.Config.ChainID,
				Nonce:     b.TxNonce(addr),
				To:        &common.Address{},
				Gas:       30000,
				GasFeeCap: big.NewInt(100 * params.GWei),
				GasTipCap: big.NewInt(int64(i+1) * params.GWei),
				Data:      []byte{},
			}
		} else {
			txdata = &types.LegacyTx{
				Nonce:    b.TxNonce(addr),
				To:       &common.Address{},
				Gas:      21000,
				GasPrice: big.NewInt(int64(i+1) * params.GWei),
				Value:    big.NewInt(100),
				Data:     []byte{},
			}
		}
		b.AddTx(types.MustSignNewTx(key, signer, txdata))
	})
	// Construct testing chain
<<<<<<< HEAD
	diskdb := rawdb.NewMemoryDatabase()
	gspec.MustCommit(diskdb)
	chain, err := core.NewBlockChain(diskdb, &core.CacheConfig{TrieCleanNoPrefetch: true, TriesInMemory: 128}, gspec.Config, engine, vm.Config{}, nil, nil)
=======
	chain, err := core.NewBlockChain(rawdb.NewMemoryDatabase(), &core.CacheConfig{TrieCleanNoPrefetch: true}, gspec, nil, engine, vm.Config{}, nil, nil)
>>>>>>> 73b01f40
	if err != nil {
		t.Fatalf("Failed to create local chain, %v", err)
	}
	chain.InsertChain(blocks)
	chain.SetFinalized(chain.GetBlockByNumber(25))
	chain.SetSafe(chain.GetBlockByNumber(25))
	return &testBackend{chain: chain, pending: pending}
}

func (b *testBackend) CurrentHeader() *types.Header {
	return b.chain.CurrentHeader()
}

func (b *testBackend) GetBlockByNumber(number uint64) *types.Block {
	return b.chain.GetBlockByNumber(number)
}

func TestSuggestTipCap(t *testing.T) {
	config := Config{
		Blocks:     3,
		Percentile: 60,
		Default:    big.NewInt(params.GWei),
	}
	var cases = []struct {
		fork   *big.Int // London fork number
		expect *big.Int // Expected gasprice suggestion
	}{
		{nil, big.NewInt(params.GWei * int64(30))},
		{big.NewInt(0), big.NewInt(params.GWei * int64(30))},  // Fork point in genesis
		{big.NewInt(1), big.NewInt(params.GWei * int64(30))},  // Fork point in first block
		{big.NewInt(32), big.NewInt(params.GWei * int64(30))}, // Fork point in last block
		{big.NewInt(33), big.NewInt(params.GWei * int64(30))}, // Fork point in the future
	}
	for _, c := range cases {
		backend := newTestBackend(t, c.fork, false)
		oracle := NewOracle(backend, config)

		// The gas price sampled is: 32G, 31G, 30G, 29G, 28G, 27G
		got, err := oracle.SuggestTipCap(context.Background())
		backend.teardown()
		if err != nil {
			t.Fatalf("Failed to retrieve recommended gas price: %v", err)
		}
		if got.Cmp(c.expect) != 0 {
			t.Fatalf("Gas price mismatch, want %d, got %d", c.expect, got)
		}
	}
}<|MERGE_RESOLUTION|>--- conflicted
+++ resolved
@@ -164,13 +164,7 @@
 		b.AddTx(types.MustSignNewTx(key, signer, txdata))
 	})
 	// Construct testing chain
-<<<<<<< HEAD
-	diskdb := rawdb.NewMemoryDatabase()
-	gspec.MustCommit(diskdb)
-	chain, err := core.NewBlockChain(diskdb, &core.CacheConfig{TrieCleanNoPrefetch: true, TriesInMemory: 128}, gspec.Config, engine, vm.Config{}, nil, nil)
-=======
-	chain, err := core.NewBlockChain(rawdb.NewMemoryDatabase(), &core.CacheConfig{TrieCleanNoPrefetch: true}, gspec, nil, engine, vm.Config{}, nil, nil)
->>>>>>> 73b01f40
+	chain, err := core.NewBlockChain(rawdb.NewMemoryDatabase(), &core.CacheConfig{TrieCleanNoPrefetch: true, TriesInMemory: 128}, gspec, nil, engine, vm.Config{}, nil, nil)
 	if err != nil {
 		t.Fatalf("Failed to create local chain, %v", err)
 	}

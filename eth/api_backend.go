--- conflicted
+++ resolved
@@ -75,12 +75,9 @@
 		return b.eth.blockchain.CurrentBlock(), nil
 	}
 	if number == rpc.FinalizedBlockNumber {
-<<<<<<< HEAD
-=======
 		if !b.eth.Merger().TDDReached() {
 			return nil, errors.New("'finalized' tag not supported on pre-merge network")
 		}
->>>>>>> a0cb9316
 		block := b.eth.blockchain.CurrentFinalBlock()
 		if block != nil {
 			return block, nil
@@ -133,22 +130,16 @@
 		return b.eth.blockchain.GetBlock(header.Hash(), header.Number.Uint64()), nil
 	}
 	if number == rpc.FinalizedBlockNumber {
-<<<<<<< HEAD
-=======
 		if !b.eth.Merger().TDDReached() {
 			return nil, errors.New("'finalized' tag not supported on pre-merge network")
 		}
->>>>>>> a0cb9316
 		header := b.eth.blockchain.CurrentFinalBlock()
 		return b.eth.blockchain.GetBlock(header.Hash(), header.Number.Uint64()), nil
 	}
 	if number == rpc.SafeBlockNumber {
-<<<<<<< HEAD
-=======
 		if !b.eth.Merger().TDDReached() {
 			return nil, errors.New("'safe' tag not supported on pre-merge network")
 		}
->>>>>>> a0cb9316
 		header := b.eth.blockchain.CurrentSafeBlock()
 		return b.eth.blockchain.GetBlock(header.Hash(), header.Number.Uint64()), nil
 	}

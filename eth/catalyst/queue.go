--- conflicted
+++ resolved
@@ -18,6 +18,7 @@
 
 import (
 	"sync"
+	"time"
 
 	"github.com/ethereum/go-ethereum/beacon/engine"
 	"github.com/ethereum/go-ethereum/common"
@@ -35,7 +36,6 @@
 // latest one; but have a slight wiggle room for non-ideal conditions.
 const maxTrackedHeaders = 10
 
-<<<<<<< HEAD
 // payload wraps the miner's block production channel, allowing the mined block
 // to be retrieved later upon the GetPayload engine API call.
 type payload struct {
@@ -77,8 +77,6 @@
 	return req.empty
 }
 
-=======
->>>>>>> c2794dda
 // payloadQueueItem represents an id->payload tuple to store until it's retrieved
 // or evicted.
 type payloadQueueItem struct {
@@ -114,11 +112,7 @@
 }
 
 // get retrieves a previously stored payload item or nil if it does not exist.
-<<<<<<< HEAD
-func (q *payloadQueue) get(id beacon.PayloadID) *types.Block {
-=======
 func (q *payloadQueue) get(id engine.PayloadID) *engine.ExecutionPayloadEnvelope {
->>>>>>> c2794dda
 	q.lock.RLock()
 	defer q.lock.RUnlock()
 

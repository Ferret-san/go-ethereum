--- conflicted
+++ resolved
@@ -181,14 +181,6 @@
 	// Mark the payload as canon
 	if _, err = c.engineAPI.NewPayloadV2(*payload); err != nil {
 		return err
-<<<<<<< HEAD
-	}
-	c.curForkchoiceState = engine.ForkchoiceStateV1{
-		HeadBlockHash:      payload.BlockHash,
-		SafeBlockHash:      payload.BlockHash,
-		FinalizedBlockHash: finalizedHash,
-=======
->>>>>>> 6aa88ccd
 	}
 	c.setCurrentState(payload.BlockHash, finalizedHash)
 	// Mark the block containing the payload as canonical

// Copyright 2021 The go-ethereum Authors
// This file is part of the go-ethereum library.
//
// The go-ethereum library is free software: you can redistribute it and/or modify
// it under the terms of the GNU Lesser General Public License as published by
// the Free Software Foundation, either version 3 of the License, or
// (at your option) any later version.
//
// The go-ethereum library is distributed in the hope that it will be useful,
// but WITHOUT ANY WARRANTY; without even the implied warranty of
// MERCHANTABILITY or FITNESS FOR A PARTICULAR PURPOSE. See the
// GNU Lesser General Public License for more details.
//
// You should have received a copy of the GNU Lesser General Public License
// along with the go-ethereum library. If not, see <http://www.gnu.org/licenses/>.

package tracetest

import (
	"encoding/json"
	"math/big"
	"os"
	"path/filepath"
	"strings"
	"testing"

	"github.com/ethereum/go-ethereum/common"
	"github.com/ethereum/go-ethereum/common/hexutil"
	"github.com/ethereum/go-ethereum/common/math"
	"github.com/ethereum/go-ethereum/core"
	"github.com/ethereum/go-ethereum/core/rawdb"
	"github.com/ethereum/go-ethereum/core/types"
	"github.com/ethereum/go-ethereum/core/vm"
	"github.com/ethereum/go-ethereum/crypto"
	"github.com/ethereum/go-ethereum/eth/tracers"
	"github.com/ethereum/go-ethereum/params"
	"github.com/ethereum/go-ethereum/rlp"
	"github.com/ethereum/go-ethereum/tests"
)

type callContext struct {
	Number     math.HexOrDecimal64   `json:"number"`
	Difficulty *math.HexOrDecimal256 `json:"difficulty"`
	Time       math.HexOrDecimal64   `json:"timestamp"`
	GasLimit   math.HexOrDecimal64   `json:"gasLimit"`
	Miner      common.Address        `json:"miner"`
}

// callLog is the result of LOG opCode
type callLog struct {
	Address common.Address `json:"address"`
	Topics  []common.Hash  `json:"topics"`
	Data    hexutil.Bytes  `json:"data"`
}

// callTrace is the result of a callTracer run.
type callTrace struct {
	From         common.Address  `json:"from"`
	Gas          *hexutil.Uint64 `json:"gas"`
	GasUsed      *hexutil.Uint64 `json:"gasUsed"`
	To           *common.Address `json:"to,omitempty"`
	Input        hexutil.Bytes   `json:"input"`
	Output       hexutil.Bytes   `json:"output,omitempty"`
	Error        string          `json:"error,omitempty"`
	RevertReason string          `json:"revertReason,omitempty"`
	Calls        []callTrace     `json:"calls,omitempty"`
	Logs         []callLog       `json:"logs,omitempty"`
	Value        *hexutil.Big    `json:"value,omitempty"`
	// Gencodec adds overridden fields at the end
	Type string `json:"type"`
}

// callTracerTest defines a single test to check the call tracer against.
type callTracerTest struct {
	Genesis      *core.Genesis   `json:"genesis"`
	Context      *callContext    `json:"context"`
	Input        string          `json:"input"`
	TracerConfig json.RawMessage `json:"tracerConfig"`
	Result       *callTrace      `json:"result"`
}

// Iterates over all the input-output datasets in the tracer test harness and
// runs the JavaScript tracers against them.
func TestCallTracerLegacy(t *testing.T) {
	testCallTracer("callTracerLegacy", "call_tracer_legacy", t)
}

func TestCallTracerNative(t *testing.T) {
	testCallTracer("callTracer", "call_tracer", t)
}

func TestCallTracerNativeWithLog(t *testing.T) {
	testCallTracer("callTracer", "call_tracer_withLog", t)
}

func testCallTracer(tracerName string, dirPath string, t *testing.T) {
	isLegacy := strings.HasSuffix(dirPath, "_legacy")
	files, err := os.ReadDir(filepath.Join("testdata", dirPath))
	if err != nil {
		t.Fatalf("failed to retrieve tracer test suite: %v", err)
	}
	for _, file := range files {
		if !strings.HasSuffix(file.Name(), ".json") {
			continue
		}
		file := file // capture range variable
		t.Run(camel(strings.TrimSuffix(file.Name(), ".json")), func(t *testing.T) {
			t.Parallel()

			var (
				test = new(callTracerTest)
				tx   = new(types.Transaction)
			)
			// Call tracer test found, read if from disk
			if blob, err := os.ReadFile(filepath.Join("testdata", dirPath, file.Name())); err != nil {
				t.Fatalf("failed to read testcase: %v", err)
			} else if err := json.Unmarshal(blob, test); err != nil {
				t.Fatalf("failed to parse testcase: %v", err)
			}
			if err := tx.UnmarshalBinary(common.FromHex(test.Input)); err != nil {
				t.Fatalf("failed to parse testcase input: %v", err)
			}
			// Configure a blockchain with the given prestate
			var (
				signer    = types.MakeSigner(test.Genesis.Config, new(big.Int).SetUint64(uint64(test.Context.Number)), uint64(test.Context.Time))
				origin, _ = signer.Sender(tx)
				txContext = vm.TxContext{
					Origin:   origin,
					GasPrice: tx.GasPrice(),
				}
				context = vm.BlockContext{
					CanTransfer: core.CanTransfer,
					Transfer:    core.Transfer,
					Coinbase:    test.Context.Miner,
					BlockNumber: new(big.Int).SetUint64(uint64(test.Context.Number)),
					Time:        uint64(test.Context.Time),
					Difficulty:  (*big.Int)(test.Context.Difficulty),
					GasLimit:    uint64(test.Context.GasLimit),
					BaseFee:     test.Genesis.BaseFee,
				}
				_, statedb = tests.MakePreState(rawdb.NewMemoryDatabase(), test.Genesis.Alloc, false)
			)
			tracer, err := tracers.DefaultDirectory.New(tracerName, new(tracers.Context), test.TracerConfig)
			if err != nil {
				t.Fatalf("failed to create call tracer: %v", err)
			}
			evm := vm.NewEVM(context, txContext, statedb, test.Genesis.Config, vm.Config{Debug: true, Tracer: tracer})
			msg, err := core.TransactionToMessage(tx, signer, nil)
			if err != nil {
				t.Fatalf("failed to prepare transaction for tracing: %v", err)
			}
			vmRet, err := core.ApplyMessage(evm, msg, new(core.GasPool).AddGas(tx.Gas()))
			if err != nil {
				t.Fatalf("failed to execute transaction: %v", err)
			}
			// Retrieve the trace result and compare against the expected.
			res, err := tracer.GetResult()
			if err != nil {
				t.Fatalf("failed to retrieve trace result: %v", err)
			}
			// The legacy javascript calltracer marshals json in js, which
			// is not deterministic (as opposed to the golang json encoder).
			if isLegacy {
				// This is a tweak to make it deterministic. Can be removed when
				// we remove the legacy tracer.
				var x callTrace
				json.Unmarshal(res, &x)
				res, _ = json.Marshal(x)
			}
			want, err := json.Marshal(test.Result)
			if err != nil {
				t.Fatalf("failed to marshal test: %v", err)
			}
			if string(want) != string(res) {
				t.Fatalf("trace mismatch\n have: %v\n want: %v\n", string(res), string(want))
			}
			// Sanity check: compare top call's gas used against vm result
			type simpleResult struct {
				GasUsed hexutil.Uint64
			}
			var topCall simpleResult
			if err := json.Unmarshal(res, &topCall); err != nil {
				t.Fatalf("failed to unmarshal top calls gasUsed: %v", err)
			}
			if uint64(topCall.GasUsed) != vmRet.UsedGas {
				t.Fatalf("top call has invalid gasUsed. have: %d want: %d", topCall.GasUsed, vmRet.UsedGas)
			}
		})
	}
}

func BenchmarkTracers(b *testing.B) {
	files, err := os.ReadDir(filepath.Join("testdata", "call_tracer"))
	if err != nil {
		b.Fatalf("failed to retrieve tracer test suite: %v", err)
	}
	for _, file := range files {
		if !strings.HasSuffix(file.Name(), ".json") {
			continue
		}
		file := file // capture range variable
		b.Run(camel(strings.TrimSuffix(file.Name(), ".json")), func(b *testing.B) {
			blob, err := os.ReadFile(filepath.Join("testdata", "call_tracer", file.Name()))
			if err != nil {
				b.Fatalf("failed to read testcase: %v", err)
			}
			test := new(callTracerTest)
			if err := json.Unmarshal(blob, test); err != nil {
				b.Fatalf("failed to parse testcase: %v", err)
			}
			benchTracer("callTracer", test, b)
		})
	}
}

func benchTracer(tracerName string, test *callTracerTest, b *testing.B) {
	// Configure a blockchain with the given prestate
	tx := new(types.Transaction)
	if err := rlp.DecodeBytes(common.FromHex(test.Input), tx); err != nil {
		b.Fatalf("failed to parse testcase input: %v", err)
	}
<<<<<<< HEAD
	signer := types.MakeSigner(test.Genesis.Config, new(big.Int).SetUint64(uint64(test.Context.Number)))
=======
	signer := types.MakeSigner(test.Genesis.Config, new(big.Int).SetUint64(uint64(test.Context.Number)), uint64(test.Context.Time))
>>>>>>> a0cb9316
	msg, err := core.TransactionToMessage(tx, signer, nil)
	if err != nil {
		b.Fatalf("failed to prepare transaction for tracing: %v", err)
	}
	origin, _ := signer.Sender(tx)
	txContext := vm.TxContext{
		Origin:   origin,
		GasPrice: tx.GasPrice(),
	}
	context := vm.BlockContext{
		CanTransfer: core.CanTransfer,
		Transfer:    core.Transfer,
		Coinbase:    test.Context.Miner,
		BlockNumber: new(big.Int).SetUint64(uint64(test.Context.Number)),
		Time:        uint64(test.Context.Time),
		Difficulty:  (*big.Int)(test.Context.Difficulty),
		GasLimit:    uint64(test.Context.GasLimit),
	}
	_, statedb := tests.MakePreState(rawdb.NewMemoryDatabase(), test.Genesis.Alloc, false)

	b.ReportAllocs()
	b.ResetTimer()
	for i := 0; i < b.N; i++ {
		tracer, err := tracers.DefaultDirectory.New(tracerName, new(tracers.Context), nil)
		if err != nil {
			b.Fatalf("failed to create call tracer: %v", err)
		}
		evm := vm.NewEVM(context, txContext, statedb, test.Genesis.Config, vm.Config{Debug: true, Tracer: tracer})
		snap := statedb.Snapshot()
		st := core.NewStateTransition(evm, msg, new(core.GasPool).AddGas(tx.Gas()))
		if _, err = st.TransitionDb(); err != nil {
			b.Fatalf("failed to execute transaction: %v", err)
		}
		if _, err = tracer.GetResult(); err != nil {
			b.Fatal(err)
		}
		statedb.RevertToSnapshot(snap)
	}
}

// TestZeroValueToNotExitCall tests the calltracer(s) on the following:
// Tx to A, A calls B with zero value. B does not already exist.
// Expected: that enter/exit is invoked and the inner call is shown in the result
func TestZeroValueToNotExitCall(t *testing.T) {
	var to = common.HexToAddress("0x00000000000000000000000000000000deadbeef")
	privkey, err := crypto.HexToECDSA("0000000000000000deadbeef00000000000000000000000000000000deadbeef")
	if err != nil {
		t.Fatalf("err %v", err)
	}
	signer := types.NewEIP155Signer(big.NewInt(1))
	tx, err := types.SignNewTx(privkey, signer, &types.LegacyTx{
		GasPrice: big.NewInt(0),
		Gas:      50000,
		To:       &to,
	})
	if err != nil {
		t.Fatalf("err %v", err)
	}
	origin, _ := signer.Sender(tx)
	txContext := vm.TxContext{
		Origin:   origin,
		GasPrice: big.NewInt(1),
	}
	context := vm.BlockContext{
		CanTransfer: core.CanTransfer,
		Transfer:    core.Transfer,
		Coinbase:    common.Address{},
		BlockNumber: new(big.Int).SetUint64(8000000),
		Time:        5,
		Difficulty:  big.NewInt(0x30000),
		GasLimit:    uint64(6000000),
	}
	var code = []byte{
		byte(vm.PUSH1), 0x0, byte(vm.DUP1), byte(vm.DUP1), byte(vm.DUP1), // in and outs zero
		byte(vm.DUP1), byte(vm.PUSH1), 0xff, byte(vm.GAS), // value=0,address=0xff, gas=GAS
		byte(vm.CALL),
	}
	var alloc = core.GenesisAlloc{
		to: core.GenesisAccount{
			Nonce: 1,
			Code:  code,
		},
		origin: core.GenesisAccount{
			Nonce:   0,
			Balance: big.NewInt(500000000000000),
		},
	}
	_, statedb := tests.MakePreState(rawdb.NewMemoryDatabase(), alloc, false)
	// Create the tracer, the EVM environment and run it
	tracer, err := tracers.DefaultDirectory.New("callTracer", nil, nil)
	if err != nil {
		t.Fatalf("failed to create call tracer: %v", err)
	}
	evm := vm.NewEVM(context, txContext, statedb, params.MainnetChainConfig, vm.Config{Debug: true, Tracer: tracer})
	msg, err := core.TransactionToMessage(tx, signer, nil)
	if err != nil {
		t.Fatalf("failed to prepare transaction for tracing: %v", err)
	}
	st := core.NewStateTransition(evm, msg, new(core.GasPool).AddGas(tx.Gas()))
	if _, err = st.TransitionDb(); err != nil {
		t.Fatalf("failed to execute transaction: %v", err)
	}
	// Retrieve the trace result and compare against the etalon
	res, err := tracer.GetResult()
	if err != nil {
		t.Fatalf("failed to retrieve trace result: %v", err)
	}
	wantStr := `{"from":"0x682a80a6f560eec50d54e63cbeda1c324c5f8d1b","gas":"0x7148","gasUsed":"0x54d8","to":"0x00000000000000000000000000000000deadbeef","input":"0x","calls":[{"from":"0x00000000000000000000000000000000deadbeef","gas":"0x6cbf","gasUsed":"0x0","to":"0x00000000000000000000000000000000000000ff","input":"0x","value":"0x0","type":"CALL"}],"value":"0x0","type":"CALL"}`
	if string(res) != wantStr {
		t.Fatalf("trace mismatch\n have: %v\n want: %v\n", string(res), wantStr)
	}
}<|MERGE_RESOLUTION|>--- conflicted
+++ resolved
@@ -219,11 +219,7 @@
 	if err := rlp.DecodeBytes(common.FromHex(test.Input), tx); err != nil {
 		b.Fatalf("failed to parse testcase input: %v", err)
 	}
-<<<<<<< HEAD
-	signer := types.MakeSigner(test.Genesis.Config, new(big.Int).SetUint64(uint64(test.Context.Number)))
-=======
 	signer := types.MakeSigner(test.Genesis.Config, new(big.Int).SetUint64(uint64(test.Context.Number)), uint64(test.Context.Time))
->>>>>>> a0cb9316
 	msg, err := core.TransactionToMessage(tx, signer, nil)
 	if err != nil {
 		b.Fatalf("failed to prepare transaction for tracing: %v", err)

// Copyright 2021 The go-ethereum Authors
// This file is part of the go-ethereum library.
//
// The go-ethereum library is free software: you can redistribute it and/or modify
// it under the terms of the GNU Lesser General Public License as published by
// the Free Software Foundation, either version 3 of the License, or
// (at your option) any later version.
//
// The go-ethereum library is distributed in the hope that it will be useful,
// but WITHOUT ANY WARRANTY; without even the implied warranty of
// MERCHANTABILITY or FITNESS FOR A PARTICULAR PURPOSE. See the
// GNU Lesser General Public License for more details.
//
// You should have received a copy of the GNU Lesser General Public License
// along with the go-ethereum library. If not, see <http://www.gnu.org/licenses/>.

package native

import (
	"encoding/json"
	"errors"
	"math/big"
	"strconv"
	"strings"
	"sync/atomic"
	"time"

	"github.com/ethereum/go-ethereum/common"
	"github.com/ethereum/go-ethereum/core/vm"
	"github.com/ethereum/go-ethereum/eth/tracers"
)

func init() {
	register("callTracer", newCallTracer)
}

type callFrame struct {
	// Arbitrum: we add these here due to the tracer returning the top frame
	BeforeEVMTransfers *[]arbitrumTransfer `json:"beforeEVMTransfers,omitempty"`
	AfterEVMTransfers  *[]arbitrumTransfer `json:"afterEVMTransfers,omitempty"`

	Type    string      `json:"type"`
	From    string      `json:"from"`
	To      string      `json:"to,omitempty"`
	Value   string      `json:"value,omitempty"`
	Gas     string      `json:"gas"`
	GasUsed string      `json:"gasUsed"`
	Input   string      `json:"input"`
	Output  string      `json:"output,omitempty"`
	Error   string      `json:"error,omitempty"`
	Calls   []callFrame `json:"calls,omitempty"`
}

type callTracer struct {
	// Arbitrum: capture transfers occuring outside of evm execution
	beforeEVMTransfers []arbitrumTransfer
	afterEVMTransfers  []arbitrumTransfer

	env       *vm.EVM
	callstack []callFrame
	config    callTracerConfig
	interrupt uint32 // Atomic flag to signal execution interruption
	reason    error  // Textual reason for the interruption
}

type callTracerConfig struct {
	OnlyTopCall bool `json:"onlyTopCall"` // If true, call tracer won't collect any subcalls
}

// newCallTracer returns a native go tracer which tracks
// call frames of a tx, and implements vm.EVMLogger.
func newCallTracer(ctx *tracers.Context, cfg json.RawMessage) (tracers.Tracer, error) {
	var config callTracerConfig
	if cfg != nil {
		if err := json.Unmarshal(cfg, &config); err != nil {
			return nil, err
		}
	}
	// First callframe contains tx context info
	// and is populated on start and end.
<<<<<<< HEAD
	return &callTracer{
		callstack:          make([]callFrame, 1),
		beforeEVMTransfers: []arbitrumTransfer{},
		afterEVMTransfers:  []arbitrumTransfer{},
	}
=======
	return &callTracer{callstack: make([]callFrame, 1), config: config}, nil
>>>>>>> 8925aee7
}

// CaptureStart implements the EVMLogger interface to initialize the tracing operation.
func (t *callTracer) CaptureStart(env *vm.EVM, from common.Address, to common.Address, create bool, input []byte, gas uint64, value *big.Int) {
	t.env = env
	t.callstack[0] = callFrame{
		Type:  "CALL",
		From:  addrToHex(from),
		To:    addrToHex(to),
		Input: bytesToHex(input),
		Gas:   uintToHex(gas),
		Value: bigToHex(value),
	}
	if create {
		t.callstack[0].Type = "CREATE"
	}
}

// CaptureEnd is called after the call finishes to finalize the tracing.
func (t *callTracer) CaptureEnd(output []byte, gasUsed uint64, _ time.Duration, err error) {
	t.callstack[0].GasUsed = uintToHex(gasUsed)
	if err != nil {
		t.callstack[0].Error = err.Error()
		if err.Error() == "execution reverted" && len(output) > 0 {
			t.callstack[0].Output = bytesToHex(output)
		}
	} else {
		t.callstack[0].Output = bytesToHex(output)
	}
}

// CaptureState implements the EVMLogger interface to trace a single step of VM execution.
func (t *callTracer) CaptureState(pc uint64, op vm.OpCode, gas, cost uint64, scope *vm.ScopeContext, rData []byte, depth int, err error) {
}

// CaptureFault implements the EVMLogger interface to trace an execution fault.
func (t *callTracer) CaptureFault(pc uint64, op vm.OpCode, gas, cost uint64, _ *vm.ScopeContext, depth int, err error) {
}

// CaptureEnter is called when EVM enters a new scope (via call, create or selfdestruct).
func (t *callTracer) CaptureEnter(typ vm.OpCode, from common.Address, to common.Address, input []byte, gas uint64, value *big.Int) {
	if t.config.OnlyTopCall {
		return
	}
	// Skip if tracing was interrupted
	if atomic.LoadUint32(&t.interrupt) > 0 {
		t.env.Cancel()
		return
	}

	call := callFrame{
		Type:  typ.String(),
		From:  addrToHex(from),
		To:    addrToHex(to),
		Input: bytesToHex(input),
		Gas:   uintToHex(gas),
		Value: bigToHex(value),
	}
	t.callstack = append(t.callstack, call)
}

// CaptureExit is called when EVM exits a scope, even if the scope didn't
// execute any code.
func (t *callTracer) CaptureExit(output []byte, gasUsed uint64, err error) {
	if t.config.OnlyTopCall {
		return
	}
	size := len(t.callstack)
	if size <= 1 {
		return
	}
	// pop call
	call := t.callstack[size-1]
	t.callstack = t.callstack[:size-1]
	size -= 1

	call.GasUsed = uintToHex(gasUsed)
	if err == nil {
		call.Output = bytesToHex(output)
	} else {
		call.Error = err.Error()
		if call.Type == "CREATE" || call.Type == "CREATE2" {
			call.To = ""
		}
	}
	t.callstack[size-1].Calls = append(t.callstack[size-1].Calls, call)
}

func (*callTracer) CaptureTxStart(gasLimit uint64) {}

func (*callTracer) CaptureTxEnd(restGas uint64) {}

// GetResult returns the json-encoded nested list of call traces, and any
// error arising from the encoding or forceful termination (via `Stop`).
func (t *callTracer) GetResult() (json.RawMessage, error) {
	if len(t.callstack) != 1 {
		return nil, errors.New("incorrect number of top-level calls")
	}

	// Arbitrum: populate the top-level call with additional info
	call := t.callstack[0]
	call.BeforeEVMTransfers = &t.beforeEVMTransfers
	call.AfterEVMTransfers = &t.afterEVMTransfers

	res, err := json.Marshal(call)
	if err != nil {
		return nil, err
	}
	return json.RawMessage(res), t.reason
}

// Stop terminates execution of the tracer at the first opportune moment.
func (t *callTracer) Stop(err error) {
	t.reason = err
	atomic.StoreUint32(&t.interrupt, 1)
}

func bytesToHex(s []byte) string {
	return "0x" + common.Bytes2Hex(s)
}

func bigToHex(n *big.Int) string {
	if n == nil {
		return ""
	}
	return "0x" + n.Text(16)
}

func uintToHex(n uint64) string {
	return "0x" + strconv.FormatUint(n, 16)
}

func addrToHex(a common.Address) string {
	return strings.ToLower(a.Hex())
}<|MERGE_RESOLUTION|>--- conflicted
+++ resolved
@@ -78,15 +78,12 @@
 	}
 	// First callframe contains tx context info
 	// and is populated on start and end.
-<<<<<<< HEAD
 	return &callTracer{
 		callstack:          make([]callFrame, 1),
 		beforeEVMTransfers: []arbitrumTransfer{},
 		afterEVMTransfers:  []arbitrumTransfer{},
-	}
-=======
-	return &callTracer{callstack: make([]callFrame, 1), config: config}, nil
->>>>>>> 8925aee7
+		config:             config,
+	}, nil
 }
 
 // CaptureStart implements the EVMLogger interface to initialize the tracing operation.

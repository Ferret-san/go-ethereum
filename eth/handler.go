--- conflicted
+++ resolved
@@ -178,33 +178,15 @@
 			log.Info("Enabled snap sync", "head", head.Number, "hash", head.Hash())
 		}
 	}
-<<<<<<< HEAD
-	backfillerCreator := func(dl *downloader.Downloader) downloader.Backfiller {
-		// If sync succeeds, pass a callback to potentially disable snap sync mode
-		// and enable transaction propagation.
-		success := func() {
-			// If we were running snap sync and it finished, disable doing another
-			// round on next sync cycle
-			if h.snapSync.Load() {
-				log.Info("Snap sync complete, auto disabling")
-				h.snapSync.Store(false)
-			}
-			// If we've successfully finished a sync cycle, accept transactions from
-			// the network
-			h.acceptTxs.Store(true)
-		}
-		return downloader.NewBeaconBackfiller(dl, success)
-	}
-	// Construct the downloader (long sync)
-	h.downloader = downloader.New(config.Database, h.eventMux, h.chain, nil, h.removePeer, backfillerCreator)
-=======
 	// If snap sync is requested but snapshots are disabled, fail loudly
 	if h.snapSync.Load() && config.Chain.Snapshots() == nil {
 		return nil, errors.New("snap sync not supported with snapshots disabled")
 	}
+	backfillerCreator := func(dl *downloader.Downloader) downloader.Backfiller {
+		return downloader.NewBeaconBackfiller(dl, h.enableSyncedFeatures)
+	}
 	// Construct the downloader (long sync)
-	h.downloader = downloader.New(config.Database, h.eventMux, h.chain, nil, h.removePeer, h.enableSyncedFeatures)
->>>>>>> 8512c124
+	h.downloader = downloader.New(config.Database, h.eventMux, h.chain, nil, h.removePeer, backfillerCreator)
 	if ttd := h.chain.Config().TerminalTotalDifficulty; ttd != nil {
 		if h.chain.Config().TerminalTotalDifficultyPassed {
 			log.Info("Chain post-merge, sync via beacon client")

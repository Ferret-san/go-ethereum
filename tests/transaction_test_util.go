--- conflicted
+++ resolved
@@ -56,16 +56,7 @@
 			return nil, nil, err
 		}
 		// Intrinsic gas
-<<<<<<< HEAD
-		rules := core.IntrinsicGasChainRules{
-			Homestead: isHomestead,
-			EIP2028:   isIstanbul,
-			EIP4844:   isSharding,
-		}
-		requiredGas, err := core.IntrinsicGas(tx.Data(), tx.AccessList(), tx.To() == nil, rules)
-=======
 		requiredGas, err := core.IntrinsicGas(tx.Data(), tx.AccessList(), tx.To() == nil, isHomestead, isIstanbul, false)
->>>>>>> c2794dda
 		if err != nil {
 			return nil, nil, err
 		}

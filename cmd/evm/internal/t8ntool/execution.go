--- conflicted
+++ resolved
@@ -117,14 +117,10 @@
 // Apply applies a set of transactions to a pre-state
 func (pre *Prestate) Apply(vmConfig vm.Config, chainConfig *params.ChainConfig,
 	txIt txIterator, miningReward int64,
-<<<<<<< HEAD
-	getTracerFn func(txIndex int, txHash common.Hash) (tracer vm.EVMLogger, err error)) (*state.StateDB, *ExecutionResult, []byte, error) {
+	getTracerFn func(txIndex int, txHash common.Hash) (vm.EVMLogger, error)) (*state.StateDB, *ExecutionResult, []byte, error) {
 	if chainConfig.IsArbitrum() {
 		return nil, nil, nil, NewError(ErrorConfig, fmt.Errorf("chain config has arbitrum enabled"))
 	}
-=======
-	getTracerFn func(txIndex int, txHash common.Hash) (vm.EVMLogger, error)) (*state.StateDB, *ExecutionResult, []byte, error) {
->>>>>>> da6cdaf6
 	// Capture errors for BLOCKHASH operation, if we haven't been supplied the
 	// required blockhashes
 	var hashError error

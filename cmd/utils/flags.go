// Copyright 2015 The go-ethereum Authors
// This file is part of go-ethereum.
//
// go-ethereum is free software: you can redistribute it and/or modify
// it under the terms of the GNU General Public License as published by
// the Free Software Foundation, either version 3 of the License, or
// (at your option) any later version.
//
// go-ethereum is distributed in the hope that it will be useful,
// but WITHOUT ANY WARRANTY; without even the implied warranty of
// MERCHANTABILITY or FITNESS FOR A PARTICULAR PURPOSE. See the
// GNU General Public License for more details.
//
// You should have received a copy of the GNU General Public License
// along with go-ethereum. If not, see <http://www.gnu.org/licenses/>.

// Package utils contains internal helper functions for go-ethereum commands.
package utils

import (
	"bytes"
	"context"
	"crypto/ecdsa"
	"encoding/hex"
	"errors"
	"fmt"
	"math"
	"math/big"
	"net/http"
	"os"
	"path/filepath"
	godebug "runtime/debug"
	"strconv"
	"strings"
	"time"

	"github.com/ethereum/go-ethereum/accounts"
	"github.com/ethereum/go-ethereum/accounts/keystore"
	"github.com/ethereum/go-ethereum/common"
	"github.com/ethereum/go-ethereum/common/fdlimit"
	"github.com/ethereum/go-ethereum/common/hexutil"
	"github.com/ethereum/go-ethereum/consensus/ethash"
	"github.com/ethereum/go-ethereum/core"
	"github.com/ethereum/go-ethereum/core/rawdb"
	"github.com/ethereum/go-ethereum/core/txpool"
	"github.com/ethereum/go-ethereum/core/types"
	"github.com/ethereum/go-ethereum/core/vm"
	"github.com/ethereum/go-ethereum/crypto"
	"github.com/ethereum/go-ethereum/eth"
	ethcatalyst "github.com/ethereum/go-ethereum/eth/catalyst"
	"github.com/ethereum/go-ethereum/eth/downloader"
	"github.com/ethereum/go-ethereum/eth/ethconfig"
	"github.com/ethereum/go-ethereum/eth/filters"
	"github.com/ethereum/go-ethereum/eth/gasprice"
	"github.com/ethereum/go-ethereum/eth/tracers"
	"github.com/ethereum/go-ethereum/ethdb"
	"github.com/ethereum/go-ethereum/ethdb/remotedb"
	"github.com/ethereum/go-ethereum/ethstats"
	"github.com/ethereum/go-ethereum/graphql"
	"github.com/ethereum/go-ethereum/internal/ethapi"
	"github.com/ethereum/go-ethereum/internal/flags"
	"github.com/ethereum/go-ethereum/les"
	lescatalyst "github.com/ethereum/go-ethereum/les/catalyst"
	"github.com/ethereum/go-ethereum/log"
	"github.com/ethereum/go-ethereum/metrics"
	"github.com/ethereum/go-ethereum/metrics/exp"
	"github.com/ethereum/go-ethereum/metrics/influxdb"
	"github.com/ethereum/go-ethereum/miner"
	"github.com/ethereum/go-ethereum/node"
	"github.com/ethereum/go-ethereum/p2p"
	"github.com/ethereum/go-ethereum/p2p/enode"
	"github.com/ethereum/go-ethereum/p2p/nat"
	"github.com/ethereum/go-ethereum/p2p/netutil"
	"github.com/ethereum/go-ethereum/params"
	"github.com/ethereum/go-ethereum/rlp"
	"github.com/ethereum/go-ethereum/rpc"
	pcsclite "github.com/gballet/go-libpcsclite"
	gopsutil "github.com/shirou/gopsutil/mem"
	"github.com/urfave/cli/v2"
)

// These are all the command line flags we support.
// If you add to this list, please remember to include the
// flag in the appropriate command definition.
//
// The flags are defined here so their names and help texts
// are the same for all commands.

var (
	// General settings
	DataDirFlag = &flags.DirectoryFlag{
		Name:     "datadir",
		Usage:    "Data directory for the databases and keystore",
		Value:    flags.DirectoryString(node.DefaultDataDir()),
		Category: flags.EthCategory,
	}
	RemoteDBFlag = &cli.StringFlag{
		Name:     "remotedb",
		Usage:    "URL for remote database",
		Category: flags.LoggingCategory,
	}
	DBEngineFlag = &cli.StringFlag{
		Name:     "db.engine",
		Usage:    "Backing database implementation to use ('leveldb' or 'pebble')",
		Value:    "leveldb",
		Category: flags.EthCategory,
	}
	AncientFlag = &flags.DirectoryFlag{
		Name:     "datadir.ancient",
		Usage:    "Root directory for ancient data (default = inside chaindata)",
		Category: flags.EthCategory,
	}
	MinFreeDiskSpaceFlag = &flags.DirectoryFlag{
		Name:     "datadir.minfreedisk",
		Usage:    "Minimum free disk space in MB, once reached triggers auto shut down (default = --cache.gc converted to MB, 0 = disabled)",
		Category: flags.EthCategory,
	}
	KeyStoreDirFlag = &flags.DirectoryFlag{
		Name:     "keystore",
		Usage:    "Directory for the keystore (default = inside the datadir)",
		Category: flags.AccountCategory,
	}
	USBFlag = &cli.BoolFlag{
		Name:     "usb",
		Usage:    "Enable monitoring and management of USB hardware wallets",
		Category: flags.AccountCategory,
	}
	SmartCardDaemonPathFlag = &cli.StringFlag{
		Name:     "pcscdpath",
		Usage:    "Path to the smartcard daemon (pcscd) socket file",
		Value:    pcsclite.PCSCDSockName,
		Category: flags.AccountCategory,
	}
	NetworkIdFlag = &cli.Uint64Flag{
		Name:     "networkid",
		Usage:    "Explicitly set network id (integer)(For testnets: use --rinkeby, --goerli, --sepolia instead)",
		Value:    ethconfig.Defaults.NetworkId,
		Category: flags.EthCategory,
	}
	MainnetFlag = &cli.BoolFlag{
		Name:     "mainnet",
		Usage:    "Ethereum mainnet",
		Category: flags.EthCategory,
	}
	RinkebyFlag = &cli.BoolFlag{
		Name:     "rinkeby",
		Usage:    "Rinkeby network: pre-configured proof-of-authority test network",
		Category: flags.EthCategory,
	}
	GoerliFlag = &cli.BoolFlag{
		Name:     "goerli",
		Usage:    "Görli network: pre-configured proof-of-authority test network",
		Category: flags.EthCategory,
	}
	SepoliaFlag = &cli.BoolFlag{
		Name:     "sepolia",
		Usage:    "Sepolia network: pre-configured proof-of-work test network",
		Category: flags.EthCategory,
	}
<<<<<<< HEAD
	KilnFlag = &cli.BoolFlag{
		Name:     "kiln",
		Usage:    "Kiln network: pre-configured proof-of-work to proof-of-stake test network",
		Category: flags.EthCategory,
	}
	Eip4844Flag = &cli.BoolFlag{
		Name:     "eip4844",
		Usage:    "EIP-4844 (proto-danksharding) network: pre-configured proof-of-authority to proof-of-stake test network",
		Category: flags.EthCategory,
	}
=======
>>>>>>> c2794dda

	// Dev mode
	DeveloperFlag = &cli.BoolFlag{
		Name:     "dev",
		Usage:    "Ephemeral proof-of-authority network with a pre-funded developer account, mining enabled",
		Category: flags.DevCategory,
	}
	DeveloperPeriodFlag = &cli.IntFlag{
		Name:     "dev.period",
		Usage:    "Block period to use in developer mode (0 = mine only if transaction pending)",
		Category: flags.DevCategory,
	}
	DeveloperGasLimitFlag = &cli.Uint64Flag{
		Name:     "dev.gaslimit",
		Usage:    "Initial block gas limit",
		Value:    11500000,
		Category: flags.DevCategory,
	}

	IdentityFlag = &cli.StringFlag{
		Name:     "identity",
		Usage:    "Custom node name",
		Category: flags.NetworkingCategory,
	}
	DocRootFlag = &flags.DirectoryFlag{
		Name:     "docroot",
		Usage:    "Document Root for HTTPClient file scheme",
		Value:    flags.DirectoryString(flags.HomeDir()),
		Category: flags.APICategory,
	}
	ExitWhenSyncedFlag = &cli.BoolFlag{
		Name:     "exitwhensynced",
		Usage:    "Exits after block synchronisation completes",
		Category: flags.EthCategory,
	}

	// Dump command options.
	IterativeOutputFlag = &cli.BoolFlag{
		Name:  "iterative",
		Usage: "Print streaming JSON iteratively, delimited by newlines",
		Value: true,
	}
	ExcludeStorageFlag = &cli.BoolFlag{
		Name:  "nostorage",
		Usage: "Exclude storage entries (save db lookups)",
	}
	IncludeIncompletesFlag = &cli.BoolFlag{
		Name:  "incompletes",
		Usage: "Include accounts for which we don't have the address (missing preimage)",
	}
	ExcludeCodeFlag = &cli.BoolFlag{
		Name:  "nocode",
		Usage: "Exclude contract code (save db lookups)",
	}
	StartKeyFlag = &cli.StringFlag{
		Name:  "start",
		Usage: "Start position. Either a hash or address",
		Value: "0x0000000000000000000000000000000000000000000000000000000000000000",
	}
	DumpLimitFlag = &cli.Uint64Flag{
		Name:  "limit",
		Usage: "Max number of elements (0 = no limit)",
		Value: 0,
	}

	defaultSyncMode = ethconfig.Defaults.SyncMode
	SyncModeFlag    = &flags.TextMarshalerFlag{
		Name:     "syncmode",
		Usage:    `Blockchain sync mode ("snap", "full" or "light")`,
		Value:    &defaultSyncMode,
		Category: flags.EthCategory,
	}
	GCModeFlag = &cli.StringFlag{
		Name:     "gcmode",
		Usage:    `Blockchain garbage collection mode ("full", "archive")`,
		Value:    "full",
		Category: flags.EthCategory,
	}
	SnapshotFlag = &cli.BoolFlag{
		Name:     "snapshot",
		Usage:    `Enables snapshot-database mode (default = enable)`,
		Value:    true,
		Category: flags.EthCategory,
	}
	TxLookupLimitFlag = &cli.Uint64Flag{
		Name:     "txlookuplimit",
		Usage:    "Number of recent blocks to maintain transactions index for (default = about one year, 0 = entire chain)",
		Value:    ethconfig.Defaults.TxLookupLimit,
		Category: flags.EthCategory,
	}
	LightKDFFlag = &cli.BoolFlag{
		Name:     "lightkdf",
		Usage:    "Reduce key-derivation RAM & CPU usage at some expense of KDF strength",
		Category: flags.AccountCategory,
	}
	EthRequiredBlocksFlag = &cli.StringFlag{
		Name:     "eth.requiredblocks",
		Usage:    "Comma separated block number-to-hash mappings to require for peering (<number>=<hash>)",
		Category: flags.EthCategory,
	}
	LegacyWhitelistFlag = &cli.StringFlag{
		Name:     "whitelist",
		Usage:    "Comma separated block number-to-hash mappings to enforce (<number>=<hash>) (deprecated in favor of --eth.requiredblocks)",
		Category: flags.DeprecatedCategory,
	}
	BloomFilterSizeFlag = &cli.Uint64Flag{
		Name:     "bloomfilter.size",
		Usage:    "Megabytes of memory allocated to bloom-filter for pruning",
		Value:    2048,
		Category: flags.EthCategory,
	}
	OverrideShanghai = &cli.Uint64Flag{
		Name:     "override.shanghai",
		Usage:    "Manually specify the Shanghai fork timestamp, overriding the bundled setting",
		Category: flags.EthCategory,
	}
	// Light server and client settings
	LightServeFlag = &cli.IntFlag{
		Name:     "light.serve",
		Usage:    "Maximum percentage of time allowed for serving LES requests (multi-threaded processing allows values over 100)",
		Value:    ethconfig.Defaults.LightServ,
		Category: flags.LightCategory,
	}
	LightIngressFlag = &cli.IntFlag{
		Name:     "light.ingress",
		Usage:    "Incoming bandwidth limit for serving light clients (kilobytes/sec, 0 = unlimited)",
		Value:    ethconfig.Defaults.LightIngress,
		Category: flags.LightCategory,
	}
	LightEgressFlag = &cli.IntFlag{
		Name:     "light.egress",
		Usage:    "Outgoing bandwidth limit for serving light clients (kilobytes/sec, 0 = unlimited)",
		Value:    ethconfig.Defaults.LightEgress,
		Category: flags.LightCategory,
	}
	LightMaxPeersFlag = &cli.IntFlag{
		Name:     "light.maxpeers",
		Usage:    "Maximum number of light clients to serve, or light servers to attach to",
		Value:    ethconfig.Defaults.LightPeers,
		Category: flags.LightCategory,
	}
	UltraLightServersFlag = &cli.StringFlag{
		Name:     "ulc.servers",
		Usage:    "List of trusted ultra-light servers",
		Value:    strings.Join(ethconfig.Defaults.UltraLightServers, ","),
		Category: flags.LightCategory,
	}
	UltraLightFractionFlag = &cli.IntFlag{
		Name:     "ulc.fraction",
		Usage:    "Minimum % of trusted ultra-light servers required to announce a new head",
		Value:    ethconfig.Defaults.UltraLightFraction,
		Category: flags.LightCategory,
	}
	UltraLightOnlyAnnounceFlag = &cli.BoolFlag{
		Name:     "ulc.onlyannounce",
		Usage:    "Ultra light server sends announcements only",
		Category: flags.LightCategory,
	}
	LightNoPruneFlag = &cli.BoolFlag{
		Name:     "light.nopruning",
		Usage:    "Disable ancient light chain data pruning",
		Category: flags.LightCategory,
	}
	LightNoSyncServeFlag = &cli.BoolFlag{
		Name:     "light.nosyncserve",
		Usage:    "Enables serving light clients before syncing",
		Category: flags.LightCategory,
	}

	// Ethash settings
	EthashCacheDirFlag = &flags.DirectoryFlag{
		Name:     "ethash.cachedir",
		Usage:    "Directory to store the ethash verification caches (default = inside the datadir)",
		Category: flags.EthashCategory,
	}
	EthashCachesInMemoryFlag = &cli.IntFlag{
		Name:     "ethash.cachesinmem",
		Usage:    "Number of recent ethash caches to keep in memory (16MB each)",
		Value:    ethconfig.Defaults.Ethash.CachesInMem,
		Category: flags.EthashCategory,
	}
	EthashCachesOnDiskFlag = &cli.IntFlag{
		Name:     "ethash.cachesondisk",
		Usage:    "Number of recent ethash caches to keep on disk (16MB each)",
		Value:    ethconfig.Defaults.Ethash.CachesOnDisk,
		Category: flags.EthashCategory,
	}
	EthashCachesLockMmapFlag = &cli.BoolFlag{
		Name:     "ethash.cacheslockmmap",
		Usage:    "Lock memory maps of recent ethash caches",
		Category: flags.EthashCategory,
	}
	EthashDatasetDirFlag = &flags.DirectoryFlag{
		Name:     "ethash.dagdir",
		Usage:    "Directory to store the ethash mining DAGs",
		Value:    flags.DirectoryString(ethconfig.Defaults.Ethash.DatasetDir),
		Category: flags.EthashCategory,
	}
	EthashDatasetsInMemoryFlag = &cli.IntFlag{
		Name:     "ethash.dagsinmem",
		Usage:    "Number of recent ethash mining DAGs to keep in memory (1+GB each)",
		Value:    ethconfig.Defaults.Ethash.DatasetsInMem,
		Category: flags.EthashCategory,
	}
	EthashDatasetsOnDiskFlag = &cli.IntFlag{
		Name:     "ethash.dagsondisk",
		Usage:    "Number of recent ethash mining DAGs to keep on disk (1+GB each)",
		Value:    ethconfig.Defaults.Ethash.DatasetsOnDisk,
		Category: flags.EthashCategory,
	}
	EthashDatasetsLockMmapFlag = &cli.BoolFlag{
		Name:     "ethash.dagslockmmap",
		Usage:    "Lock memory maps for recent ethash mining DAGs",
		Category: flags.EthashCategory,
	}

	// Transaction pool settings
	TxPoolLocalsFlag = &cli.StringFlag{
		Name:     "txpool.locals",
		Usage:    "Comma separated accounts to treat as locals (no flush, priority inclusion)",
		Category: flags.TxPoolCategory,
	}
	TxPoolNoLocalsFlag = &cli.BoolFlag{
		Name:     "txpool.nolocals",
		Usage:    "Disables price exemptions for locally submitted transactions",
		Category: flags.TxPoolCategory,
	}
	TxPoolJournalFlag = &cli.StringFlag{
		Name:     "txpool.journal",
		Usage:    "Disk journal for local transaction to survive node restarts",
		Value:    txpool.DefaultConfig.Journal,
		Category: flags.TxPoolCategory,
	}
	TxPoolRejournalFlag = &cli.DurationFlag{
		Name:     "txpool.rejournal",
		Usage:    "Time interval to regenerate the local transaction journal",
		Value:    txpool.DefaultConfig.Rejournal,
		Category: flags.TxPoolCategory,
	}
	TxPoolPriceLimitFlag = &cli.Uint64Flag{
		Name:     "txpool.pricelimit",
		Usage:    "Minimum gas price limit to enforce for acceptance into the pool",
		Value:    ethconfig.Defaults.TxPool.PriceLimit,
		Category: flags.TxPoolCategory,
	}
	TxPoolPriceBumpFlag = &cli.Uint64Flag{
		Name:     "txpool.pricebump",
		Usage:    "Price bump percentage to replace an already existing transaction",
		Value:    ethconfig.Defaults.TxPool.PriceBump,
		Category: flags.TxPoolCategory,
	}
	TxPoolAccountSlotsFlag = &cli.Uint64Flag{
		Name:     "txpool.accountslots",
		Usage:    "Minimum number of executable transaction slots guaranteed per account",
		Value:    ethconfig.Defaults.TxPool.AccountSlots,
		Category: flags.TxPoolCategory,
	}
	TxPoolGlobalSlotsFlag = &cli.Uint64Flag{
		Name:     "txpool.globalslots",
		Usage:    "Maximum number of executable transaction slots for all accounts",
		Value:    ethconfig.Defaults.TxPool.GlobalSlots,
		Category: flags.TxPoolCategory,
	}
	TxPoolAccountQueueFlag = &cli.Uint64Flag{
		Name:     "txpool.accountqueue",
		Usage:    "Maximum number of non-executable transaction slots permitted per account",
		Value:    ethconfig.Defaults.TxPool.AccountQueue,
		Category: flags.TxPoolCategory,
	}
	TxPoolGlobalQueueFlag = &cli.Uint64Flag{
		Name:     "txpool.globalqueue",
		Usage:    "Maximum number of non-executable transaction slots for all accounts",
		Value:    ethconfig.Defaults.TxPool.GlobalQueue,
		Category: flags.TxPoolCategory,
	}
	TxPoolLifetimeFlag = &cli.DurationFlag{
		Name:     "txpool.lifetime",
		Usage:    "Maximum amount of time non-executable transaction are queued",
		Value:    ethconfig.Defaults.TxPool.Lifetime,
		Category: flags.TxPoolCategory,
	}

	// Performance tuning settings
	CacheFlag = &cli.IntFlag{
		Name:     "cache",
		Usage:    "Megabytes of memory allocated to internal caching (default = 4096 mainnet full node, 128 light mode)",
		Value:    1024,
		Category: flags.PerfCategory,
	}
	CacheDatabaseFlag = &cli.IntFlag{
		Name:     "cache.database",
		Usage:    "Percentage of cache memory allowance to use for database io",
		Value:    50,
		Category: flags.PerfCategory,
	}
	CacheTrieFlag = &cli.IntFlag{
		Name:     "cache.trie",
		Usage:    "Percentage of cache memory allowance to use for trie caching (default = 15% full mode, 30% archive mode)",
		Value:    15,
		Category: flags.PerfCategory,
	}
	CacheTrieJournalFlag = &cli.StringFlag{
		Name:     "cache.trie.journal",
		Usage:    "Disk journal directory for trie cache to survive node restarts",
		Value:    ethconfig.Defaults.TrieCleanCacheJournal,
		Category: flags.PerfCategory,
	}
	CacheTrieRejournalFlag = &cli.DurationFlag{
		Name:     "cache.trie.rejournal",
		Usage:    "Time interval to regenerate the trie cache journal",
		Value:    ethconfig.Defaults.TrieCleanCacheRejournal,
		Category: flags.PerfCategory,
	}
	CacheGCFlag = &cli.IntFlag{
		Name:     "cache.gc",
		Usage:    "Percentage of cache memory allowance to use for trie pruning (default = 25% full mode, 0% archive mode)",
		Value:    25,
		Category: flags.PerfCategory,
	}
	CacheSnapshotFlag = &cli.IntFlag{
		Name:     "cache.snapshot",
		Usage:    "Percentage of cache memory allowance to use for snapshot caching (default = 10% full mode, 20% archive mode)",
		Value:    10,
		Category: flags.PerfCategory,
	}
	CacheNoPrefetchFlag = &cli.BoolFlag{
		Name:     "cache.noprefetch",
		Usage:    "Disable heuristic state prefetch during block import (less CPU and disk IO, more time waiting for data)",
		Category: flags.PerfCategory,
	}
	CachePreimagesFlag = &cli.BoolFlag{
		Name:     "cache.preimages",
		Usage:    "Enable recording the SHA3/keccak preimages of trie keys",
		Category: flags.PerfCategory,
	}
	CacheLogSizeFlag = &cli.IntFlag{
		Name:     "cache.blocklogs",
		Usage:    "Size (in number of blocks) of the log cache for filtering",
		Category: flags.PerfCategory,
		Value:    ethconfig.Defaults.FilterLogCacheSize,
	}
	FDLimitFlag = &cli.IntFlag{
		Name:     "fdlimit",
		Usage:    "Raise the open file descriptor resource limit (default = system fd limit)",
		Category: flags.PerfCategory,
	}

	// Miner settings
	MiningEnabledFlag = &cli.BoolFlag{
		Name:     "mine",
		Usage:    "Enable mining",
		Category: flags.MinerCategory,
	}
	MinerThreadsFlag = &cli.IntFlag{
		Name:     "miner.threads",
		Usage:    "Number of CPU threads to use for mining",
		Value:    0,
		Category: flags.MinerCategory,
	}
	MinerNotifyFlag = &cli.StringFlag{
		Name:     "miner.notify",
		Usage:    "Comma separated HTTP URL list to notify of new work packages",
		Category: flags.MinerCategory,
	}
	MinerNotifyFullFlag = &cli.BoolFlag{
		Name:     "miner.notify.full",
		Usage:    "Notify with pending block headers instead of work packages",
		Category: flags.MinerCategory,
	}
	MinerGasLimitFlag = &cli.Uint64Flag{
		Name:     "miner.gaslimit",
		Usage:    "Target gas ceiling for mined blocks",
		Value:    ethconfig.Defaults.Miner.GasCeil,
		Category: flags.MinerCategory,
	}
	MinerGasPriceFlag = &flags.BigFlag{
		Name:     "miner.gasprice",
		Usage:    "Minimum gas price for mining a transaction",
		Value:    ethconfig.Defaults.Miner.GasPrice,
		Category: flags.MinerCategory,
	}
	MinerEtherbaseFlag = &cli.StringFlag{
		Name:     "miner.etherbase",
		Usage:    "0x prefixed public address for block mining rewards",
		Category: flags.MinerCategory,
	}
	MinerExtraDataFlag = &cli.StringFlag{
		Name:     "miner.extradata",
		Usage:    "Block extra data set by the miner (default = client version)",
		Category: flags.MinerCategory,
	}
	MinerRecommitIntervalFlag = &cli.DurationFlag{
		Name:     "miner.recommit",
		Usage:    "Time interval to recreate the block being mined",
		Value:    ethconfig.Defaults.Miner.Recommit,
		Category: flags.MinerCategory,
	}
	MinerNoVerifyFlag = &cli.BoolFlag{
		Name:     "miner.noverify",
		Usage:    "Disable remote sealing verification",
		Category: flags.MinerCategory,
	}
	MinerNewPayloadTimeout = &cli.DurationFlag{
		Name:     "miner.newpayload-timeout",
		Usage:    "Specify the maximum time allowance for creating a new payload",
		Value:    ethconfig.Defaults.Miner.NewPayloadTimeout,
		Category: flags.MinerCategory,
	}

	// Account settings
	UnlockedAccountFlag = &cli.StringFlag{
		Name:     "unlock",
		Usage:    "Comma separated list of accounts to unlock",
		Value:    "",
		Category: flags.AccountCategory,
	}
	PasswordFileFlag = &cli.PathFlag{
		Name:      "password",
		Usage:     "Password file to use for non-interactive password input",
		TakesFile: true,
		Category:  flags.AccountCategory,
	}
	ExternalSignerFlag = &cli.StringFlag{
		Name:     "signer",
		Usage:    "External signer (url or path to ipc file)",
		Value:    "",
		Category: flags.AccountCategory,
	}
	InsecureUnlockAllowedFlag = &cli.BoolFlag{
		Name:     "allow-insecure-unlock",
		Usage:    "Allow insecure account unlocking when account-related RPCs are exposed by http",
		Category: flags.AccountCategory,
	}

	// EVM settings
	VMEnableDebugFlag = &cli.BoolFlag{
		Name:     "vmdebug",
		Usage:    "Record information useful for VM and contract debugging",
		Category: flags.VMCategory,
	}

	// API options.
	RPCGlobalGasCapFlag = &cli.Uint64Flag{
		Name:     "rpc.gascap",
		Usage:    "Sets a cap on gas that can be used in eth_call/estimateGas (0=infinite)",
		Value:    ethconfig.Defaults.RPCGasCap,
		Category: flags.APICategory,
	}
	RPCGlobalEVMTimeoutFlag = &cli.DurationFlag{
		Name:     "rpc.evmtimeout",
		Usage:    "Sets a timeout used for eth_call (0=infinite)",
		Value:    ethconfig.Defaults.RPCEVMTimeout,
		Category: flags.APICategory,
	}
	RPCGlobalTxFeeCapFlag = &cli.Float64Flag{
		Name:     "rpc.txfeecap",
		Usage:    "Sets a cap on transaction fee (in ether) that can be sent via the RPC APIs (0 = no cap)",
		Value:    ethconfig.Defaults.RPCTxFeeCap,
		Category: flags.APICategory,
	}
	// Authenticated RPC HTTP settings
	AuthListenFlag = &cli.StringFlag{
		Name:     "authrpc.addr",
		Usage:    "Listening address for authenticated APIs",
		Value:    node.DefaultConfig.AuthAddr,
		Category: flags.APICategory,
	}
	AuthPortFlag = &cli.IntFlag{
		Name:     "authrpc.port",
		Usage:    "Listening port for authenticated APIs",
		Value:    node.DefaultConfig.AuthPort,
		Category: flags.APICategory,
	}
	AuthVirtualHostsFlag = &cli.StringFlag{
		Name:     "authrpc.vhosts",
		Usage:    "Comma separated list of virtual hostnames from which to accept requests (server enforced). Accepts '*' wildcard.",
		Value:    strings.Join(node.DefaultConfig.AuthVirtualHosts, ","),
		Category: flags.APICategory,
	}
	JWTSecretFlag = &flags.DirectoryFlag{
		Name:     "authrpc.jwtsecret",
		Usage:    "Path to a JWT secret to use for authenticated RPC endpoints",
		Category: flags.APICategory,
	}

	// Logging and debug settings
	EthStatsURLFlag = &cli.StringFlag{
		Name:     "ethstats",
		Usage:    "Reporting URL of a ethstats service (nodename:secret@host:port)",
		Category: flags.MetricsCategory,
	}
	FakePoWFlag = &cli.BoolFlag{
		Name:     "fakepow",
		Usage:    "Disables proof-of-work verification",
		Category: flags.LoggingCategory,
	}
	NoCompactionFlag = &cli.BoolFlag{
		Name:     "nocompaction",
		Usage:    "Disables db compaction after import",
		Category: flags.LoggingCategory,
	}

	// MISC settings
	SyncTargetFlag = &cli.PathFlag{
		Name:      "synctarget",
		Usage:     `File for containing the hex-encoded block-rlp as sync target(dev feature)`,
		TakesFile: true,
		Category:  flags.MiscCategory,
	}

	// RPC settings
	IPCDisabledFlag = &cli.BoolFlag{
		Name:     "ipcdisable",
		Usage:    "Disable the IPC-RPC server",
		Category: flags.APICategory,
	}
	IPCPathFlag = &flags.DirectoryFlag{
		Name:     "ipcpath",
		Usage:    "Filename for IPC socket/pipe within the datadir (explicit paths escape it)",
		Category: flags.APICategory,
	}
	HTTPEnabledFlag = &cli.BoolFlag{
		Name:     "http",
		Usage:    "Enable the HTTP-RPC server",
		Category: flags.APICategory,
	}
	HTTPListenAddrFlag = &cli.StringFlag{
		Name:     "http.addr",
		Usage:    "HTTP-RPC server listening interface",
		Value:    node.DefaultHTTPHost,
		Category: flags.APICategory,
	}
	HTTPPortFlag = &cli.IntFlag{
		Name:     "http.port",
		Usage:    "HTTP-RPC server listening port",
		Value:    node.DefaultHTTPPort,
		Category: flags.APICategory,
	}
	HTTPCORSDomainFlag = &cli.StringFlag{
		Name:     "http.corsdomain",
		Usage:    "Comma separated list of domains from which to accept cross origin requests (browser enforced)",
		Value:    "",
		Category: flags.APICategory,
	}
	HTTPVirtualHostsFlag = &cli.StringFlag{
		Name:     "http.vhosts",
		Usage:    "Comma separated list of virtual hostnames from which to accept requests (server enforced). Accepts '*' wildcard.",
		Value:    strings.Join(node.DefaultConfig.HTTPVirtualHosts, ","),
		Category: flags.APICategory,
	}
	HTTPApiFlag = &cli.StringFlag{
		Name:     "http.api",
		Usage:    "API's offered over the HTTP-RPC interface",
		Value:    "",
		Category: flags.APICategory,
	}
	HTTPPathPrefixFlag = &cli.StringFlag{
		Name:     "http.rpcprefix",
		Usage:    "HTTP path path prefix on which JSON-RPC is served. Use '/' to serve on all paths.",
		Value:    "",
		Category: flags.APICategory,
	}
	GraphQLEnabledFlag = &cli.BoolFlag{
		Name:     "graphql",
		Usage:    "Enable GraphQL on the HTTP-RPC server. Note that GraphQL can only be started if an HTTP server is started as well.",
		Category: flags.APICategory,
	}
	GraphQLCORSDomainFlag = &cli.StringFlag{
		Name:     "graphql.corsdomain",
		Usage:    "Comma separated list of domains from which to accept cross origin requests (browser enforced)",
		Value:    "",
		Category: flags.APICategory,
	}
	GraphQLVirtualHostsFlag = &cli.StringFlag{
		Name:     "graphql.vhosts",
		Usage:    "Comma separated list of virtual hostnames from which to accept requests (server enforced). Accepts '*' wildcard.",
		Value:    strings.Join(node.DefaultConfig.GraphQLVirtualHosts, ","),
		Category: flags.APICategory,
	}
	WSEnabledFlag = &cli.BoolFlag{
		Name:     "ws",
		Usage:    "Enable the WS-RPC server",
		Category: flags.APICategory,
	}
	WSListenAddrFlag = &cli.StringFlag{
		Name:     "ws.addr",
		Usage:    "WS-RPC server listening interface",
		Value:    node.DefaultWSHost,
		Category: flags.APICategory,
	}
	WSPortFlag = &cli.IntFlag{
		Name:     "ws.port",
		Usage:    "WS-RPC server listening port",
		Value:    node.DefaultWSPort,
		Category: flags.APICategory,
	}
	WSApiFlag = &cli.StringFlag{
		Name:     "ws.api",
		Usage:    "API's offered over the WS-RPC interface",
		Value:    "",
		Category: flags.APICategory,
	}
	WSAllowedOriginsFlag = &cli.StringFlag{
		Name:     "ws.origins",
		Usage:    "Origins from which to accept websockets requests",
		Value:    "",
		Category: flags.APICategory,
	}
	WSPathPrefixFlag = &cli.StringFlag{
		Name:     "ws.rpcprefix",
		Usage:    "HTTP path prefix on which JSON-RPC is served. Use '/' to serve on all paths.",
		Value:    "",
		Category: flags.APICategory,
	}
	ExecFlag = &cli.StringFlag{
		Name:     "exec",
		Usage:    "Execute JavaScript statement",
		Category: flags.APICategory,
	}
	PreloadJSFlag = &cli.StringFlag{
		Name:     "preload",
		Usage:    "Comma separated list of JavaScript files to preload into the console",
		Category: flags.APICategory,
	}
	AllowUnprotectedTxs = &cli.BoolFlag{
		Name:     "rpc.allow-unprotected-txs",
		Usage:    "Allow for unprotected (non EIP155 signed) transactions to be submitted via RPC",
		Category: flags.APICategory,
	}
	EnablePersonal = &cli.BoolFlag{
		Name:     "rpc.enabledeprecatedpersonal",
		Usage:    "Enables the (deprecated) personal namespace",
		Category: flags.APICategory,
	}

	// Network Settings
	MaxPeersFlag = &cli.IntFlag{
		Name:     "maxpeers",
		Usage:    "Maximum number of network peers (network disabled if set to 0)",
		Value:    node.DefaultConfig.P2P.MaxPeers,
		Category: flags.NetworkingCategory,
	}
	MaxPendingPeersFlag = &cli.IntFlag{
		Name:     "maxpendpeers",
		Usage:    "Maximum number of pending connection attempts (defaults used if set to 0)",
		Value:    node.DefaultConfig.P2P.MaxPendingPeers,
		Category: flags.NetworkingCategory,
	}
	ListenPortFlag = &cli.IntFlag{
		Name:     "port",
		Usage:    "Network listening port",
		Value:    30303,
		Category: flags.NetworkingCategory,
	}
	BootnodesFlag = &cli.StringFlag{
		Name:     "bootnodes",
		Usage:    "Comma separated enode URLs for P2P discovery bootstrap",
		Value:    "",
		Category: flags.NetworkingCategory,
	}
	NodeKeyFileFlag = &cli.StringFlag{
		Name:     "nodekey",
		Usage:    "P2P node key file",
		Category: flags.NetworkingCategory,
	}
	NodeKeyHexFlag = &cli.StringFlag{
		Name:     "nodekeyhex",
		Usage:    "P2P node key as hex (for testing)",
		Category: flags.NetworkingCategory,
	}
	NATFlag = &cli.StringFlag{
		Name:     "nat",
		Usage:    "NAT port mapping mechanism (any|none|upnp|pmp|pmp:<IP>|extip:<IP>)",
		Value:    "any",
		Category: flags.NetworkingCategory,
	}
	NoDiscoverFlag = &cli.BoolFlag{
		Name:     "nodiscover",
		Usage:    "Disables the peer discovery mechanism (manual peer addition)",
		Category: flags.NetworkingCategory,
	}
	DiscoveryV5Flag = &cli.BoolFlag{
		Name:     "v5disc",
		Usage:    "Enables the experimental RLPx V5 (Topic Discovery) mechanism",
		Category: flags.NetworkingCategory,
	}
	NetrestrictFlag = &cli.StringFlag{
		Name:     "netrestrict",
		Usage:    "Restricts network communication to the given IP networks (CIDR masks)",
		Category: flags.NetworkingCategory,
	}
	DNSDiscoveryFlag = &cli.StringFlag{
		Name:     "discovery.dns",
		Usage:    "Sets DNS discovery entry points (use \"\" to disable DNS)",
		Category: flags.NetworkingCategory,
	}
	DiscoveryPortFlag = &cli.IntFlag{
		Name:     "discovery.port",
		Usage:    "Use a custom UDP port for P2P discovery",
		Value:    30303,
		Category: flags.NetworkingCategory,
	}

	// Console
	JSpathFlag = &flags.DirectoryFlag{
		Name:     "jspath",
		Usage:    "JavaScript root path for `loadScript`",
		Value:    flags.DirectoryString("."),
		Category: flags.APICategory,
	}
	HttpHeaderFlag = &cli.StringSliceFlag{
		Name:     "header",
		Aliases:  []string{"H"},
		Usage:    "Pass custom headers to the RPC server when using --" + RemoteDBFlag.Name + " or the geth attach console. This flag can be given multiple times.",
		Category: flags.APICategory,
	}

	// Gas price oracle settings
	GpoBlocksFlag = &cli.IntFlag{
		Name:     "gpo.blocks",
		Usage:    "Number of recent blocks to check for gas prices",
		Value:    ethconfig.Defaults.GPO.Blocks,
		Category: flags.GasPriceCategory,
	}
	GpoPercentileFlag = &cli.IntFlag{
		Name:     "gpo.percentile",
		Usage:    "Suggested gas price is the given percentile of a set of recent transaction gas prices",
		Value:    ethconfig.Defaults.GPO.Percentile,
		Category: flags.GasPriceCategory,
	}
	GpoMaxGasPriceFlag = &cli.Int64Flag{
		Name:     "gpo.maxprice",
		Usage:    "Maximum transaction priority fee (or gasprice before London fork) to be recommended by gpo",
		Value:    ethconfig.Defaults.GPO.MaxPrice.Int64(),
		Category: flags.GasPriceCategory,
	}
	GpoIgnoreGasPriceFlag = &cli.Int64Flag{
		Name:     "gpo.ignoreprice",
		Usage:    "Gas price below which gpo will ignore transactions",
		Value:    ethconfig.Defaults.GPO.IgnorePrice.Int64(),
		Category: flags.GasPriceCategory,
	}

	// Metrics flags
	MetricsEnabledFlag = &cli.BoolFlag{
		Name:     "metrics",
		Usage:    "Enable metrics collection and reporting",
		Category: flags.MetricsCategory,
	}
	MetricsEnabledExpensiveFlag = &cli.BoolFlag{
		Name:     "metrics.expensive",
		Usage:    "Enable expensive metrics collection and reporting",
		Category: flags.MetricsCategory,
	}

	// MetricsHTTPFlag defines the endpoint for a stand-alone metrics HTTP endpoint.
	// Since the pprof service enables sensitive/vulnerable behavior, this allows a user
	// to enable a public-OK metrics endpoint without having to worry about ALSO exposing
	// other profiling behavior or information.
	MetricsHTTPFlag = &cli.StringFlag{
		Name:     "metrics.addr",
		Usage:    `Enable stand-alone metrics HTTP server listening interface.`,
		Category: flags.MetricsCategory,
	}
	MetricsPortFlag = &cli.IntFlag{
		Name: "metrics.port",
		Usage: `Metrics HTTP server listening port.
Please note that --` + MetricsHTTPFlag.Name + ` must be set to start the server.`,
		Value:    metrics.DefaultConfig.Port,
		Category: flags.MetricsCategory,
	}
	MetricsEnableInfluxDBFlag = &cli.BoolFlag{
		Name:     "metrics.influxdb",
		Usage:    "Enable metrics export/push to an external InfluxDB database",
		Category: flags.MetricsCategory,
	}
	MetricsInfluxDBEndpointFlag = &cli.StringFlag{
		Name:     "metrics.influxdb.endpoint",
		Usage:    "InfluxDB API endpoint to report metrics to",
		Value:    metrics.DefaultConfig.InfluxDBEndpoint,
		Category: flags.MetricsCategory,
	}
	MetricsInfluxDBDatabaseFlag = &cli.StringFlag{
		Name:     "metrics.influxdb.database",
		Usage:    "InfluxDB database name to push reported metrics to",
		Value:    metrics.DefaultConfig.InfluxDBDatabase,
		Category: flags.MetricsCategory,
	}
	MetricsInfluxDBUsernameFlag = &cli.StringFlag{
		Name:     "metrics.influxdb.username",
		Usage:    "Username to authorize access to the database",
		Value:    metrics.DefaultConfig.InfluxDBUsername,
		Category: flags.MetricsCategory,
	}
	MetricsInfluxDBPasswordFlag = &cli.StringFlag{
		Name:     "metrics.influxdb.password",
		Usage:    "Password to authorize access to the database",
		Value:    metrics.DefaultConfig.InfluxDBPassword,
		Category: flags.MetricsCategory,
	}
	// Tags are part of every measurement sent to InfluxDB. Queries on tags are faster in InfluxDB.
	// For example `host` tag could be used so that we can group all nodes and average a measurement
	// across all of them, but also so that we can select a specific node and inspect its measurements.
	// https://docs.influxdata.com/influxdb/v1.4/concepts/key_concepts/#tag-key
	MetricsInfluxDBTagsFlag = &cli.StringFlag{
		Name:     "metrics.influxdb.tags",
		Usage:    "Comma-separated InfluxDB tags (key/values) attached to all measurements",
		Value:    metrics.DefaultConfig.InfluxDBTags,
		Category: flags.MetricsCategory,
	}

	MetricsEnableInfluxDBV2Flag = &cli.BoolFlag{
		Name:     "metrics.influxdbv2",
		Usage:    "Enable metrics export/push to an external InfluxDB v2 database",
		Category: flags.MetricsCategory,
	}

	MetricsInfluxDBTokenFlag = &cli.StringFlag{
		Name:     "metrics.influxdb.token",
		Usage:    "Token to authorize access to the database (v2 only)",
		Value:    metrics.DefaultConfig.InfluxDBToken,
		Category: flags.MetricsCategory,
	}

	MetricsInfluxDBBucketFlag = &cli.StringFlag{
		Name:     "metrics.influxdb.bucket",
		Usage:    "InfluxDB bucket name to push reported metrics to (v2 only)",
		Value:    metrics.DefaultConfig.InfluxDBBucket,
		Category: flags.MetricsCategory,
	}

	MetricsInfluxDBOrganizationFlag = &cli.StringFlag{
		Name:     "metrics.influxdb.organization",
		Usage:    "InfluxDB organization name (v2 only)",
		Value:    metrics.DefaultConfig.InfluxDBOrganization,
		Category: flags.MetricsCategory,
	}
)

var (
	// TestnetFlags is the flag group of all built-in supported testnets.
	TestnetFlags = []cli.Flag{
		RinkebyFlag,
		GoerliFlag,
		SepoliaFlag,
<<<<<<< HEAD
		KilnFlag,
		Eip4844Flag,
=======
>>>>>>> c2794dda
	}
	// NetworkFlags is the flag group of all built-in supported networks.
	NetworkFlags = append([]cli.Flag{MainnetFlag}, TestnetFlags...)

	// DatabasePathFlags is the flag group of all database path flags.
	DatabasePathFlags = []cli.Flag{
		DataDirFlag,
		AncientFlag,
		RemoteDBFlag,
		HttpHeaderFlag,
	}
)

func init() {
	if rawdb.PebbleEnabled {
		DatabasePathFlags = append(DatabasePathFlags, DBEngineFlag)
	}
}

// MakeDataDir retrieves the currently requested data directory, terminating
// if none (or the empty string) is specified. If the node is starting a testnet,
// then a subdirectory of the specified datadir will be used.
func MakeDataDir(ctx *cli.Context) string {
	if path := ctx.String(DataDirFlag.Name); path != "" {
		if ctx.Bool(RinkebyFlag.Name) {
			return filepath.Join(path, "rinkeby")
		}
		if ctx.Bool(GoerliFlag.Name) {
			return filepath.Join(path, "goerli")
		}
		if ctx.Bool(SepoliaFlag.Name) {
			return filepath.Join(path, "sepolia")
		}
<<<<<<< HEAD
		if ctx.Bool(KilnFlag.Name) {
			return filepath.Join(path, "kiln")
		}
		if ctx.Bool(Eip4844Flag.Name) {
			return filepath.Join(path, "eip4844")
		}
=======
>>>>>>> c2794dda
		return path
	}
	Fatalf("Cannot determine default data directory, please set manually (--datadir)")
	return ""
}

// setNodeKey creates a node key from set command line flags, either loading it
// from a file or as a specified hex value. If neither flags were provided, this
// method returns nil and an emphemeral key is to be generated.
func setNodeKey(ctx *cli.Context, cfg *p2p.Config) {
	var (
		hex  = ctx.String(NodeKeyHexFlag.Name)
		file = ctx.String(NodeKeyFileFlag.Name)
		key  *ecdsa.PrivateKey
		err  error
	)
	switch {
	case file != "" && hex != "":
		Fatalf("Options %q and %q are mutually exclusive", NodeKeyFileFlag.Name, NodeKeyHexFlag.Name)
	case file != "":
		if key, err = crypto.LoadECDSA(file); err != nil {
			Fatalf("Option %q: %v", NodeKeyFileFlag.Name, err)
		}
		cfg.PrivateKey = key
	case hex != "":
		if key, err = crypto.HexToECDSA(hex); err != nil {
			Fatalf("Option %q: %v", NodeKeyHexFlag.Name, err)
		}
		cfg.PrivateKey = key
	}
}

// setNodeUserIdent creates the user identifier from CLI flags.
func setNodeUserIdent(ctx *cli.Context, cfg *node.Config) {
	if identity := ctx.String(IdentityFlag.Name); len(identity) > 0 {
		cfg.UserIdent = identity
	}
}

// setBootstrapNodes creates a list of bootstrap nodes from the command line
// flags, reverting to pre-configured ones if none have been specified.
func setBootstrapNodes(ctx *cli.Context, cfg *p2p.Config) {
	urls := params.MainnetBootnodes
	switch {
	case ctx.IsSet(BootnodesFlag.Name):
		urls = SplitAndTrim(ctx.String(BootnodesFlag.Name))
	case ctx.Bool(SepoliaFlag.Name):
		urls = params.SepoliaBootnodes
	case ctx.Bool(RinkebyFlag.Name):
		urls = params.RinkebyBootnodes
	case ctx.Bool(GoerliFlag.Name):
		urls = params.GoerliBootnodes
<<<<<<< HEAD
	case ctx.Bool(KilnFlag.Name):
		urls = params.KilnBootnodes
	case ctx.Bool(Eip4844Flag.Name):
		urls = params.Eip4844Bootnodes
=======
>>>>>>> c2794dda
	}

	// don't apply defaults if BootstrapNodes is already set
	if cfg.BootstrapNodes != nil {
		return
	}

	cfg.BootstrapNodes = make([]*enode.Node, 0, len(urls))
	for _, url := range urls {
		if url != "" {
			node, err := enode.Parse(enode.ValidSchemes, url)
			if err != nil {
				log.Crit("Bootstrap URL invalid", "enode", url, "err", err)
				continue
			}
			cfg.BootstrapNodes = append(cfg.BootstrapNodes, node)
		}
	}
}

// setBootstrapNodesV5 creates a list of bootstrap nodes from the command line
// flags, reverting to pre-configured ones if none have been specified.
func setBootstrapNodesV5(ctx *cli.Context, cfg *p2p.Config) {
	urls := params.V5Bootnodes
	switch {
	case ctx.IsSet(BootnodesFlag.Name):
		urls = SplitAndTrim(ctx.String(BootnodesFlag.Name))
	case cfg.BootstrapNodesV5 != nil:
		return // already set, don't apply defaults.
	}

	cfg.BootstrapNodesV5 = make([]*enode.Node, 0, len(urls))
	for _, url := range urls {
		if url != "" {
			node, err := enode.Parse(enode.ValidSchemes, url)
			if err != nil {
				log.Error("Bootstrap URL invalid", "enode", url, "err", err)
				continue
			}
			cfg.BootstrapNodesV5 = append(cfg.BootstrapNodesV5, node)
		}
	}
}

// setListenAddress creates TCP/UDP listening address strings from set command
// line flags
func setListenAddress(ctx *cli.Context, cfg *p2p.Config) {
	if ctx.IsSet(ListenPortFlag.Name) {
		cfg.ListenAddr = fmt.Sprintf(":%d", ctx.Int(ListenPortFlag.Name))
	}
	if ctx.IsSet(DiscoveryPortFlag.Name) {
		cfg.DiscAddr = fmt.Sprintf(":%d", ctx.Int(DiscoveryPortFlag.Name))
	}
}

// setNAT creates a port mapper from command line flags.
func setNAT(ctx *cli.Context, cfg *p2p.Config) {
	if ctx.IsSet(NATFlag.Name) {
		natif, err := nat.Parse(ctx.String(NATFlag.Name))
		if err != nil {
			Fatalf("Option %s: %v", NATFlag.Name, err)
		}
		cfg.NAT = natif
	}
}

// SplitAndTrim splits input separated by a comma
// and trims excessive white space from the substrings.
func SplitAndTrim(input string) (ret []string) {
	l := strings.Split(input, ",")
	for _, r := range l {
		if r = strings.TrimSpace(r); r != "" {
			ret = append(ret, r)
		}
	}
	return ret
}

// setHTTP creates the HTTP RPC listener interface string from the set
// command line flags, returning empty if the HTTP endpoint is disabled.
func setHTTP(ctx *cli.Context, cfg *node.Config) {
	if ctx.Bool(HTTPEnabledFlag.Name) && cfg.HTTPHost == "" {
		cfg.HTTPHost = "127.0.0.1"
		if ctx.IsSet(HTTPListenAddrFlag.Name) {
			cfg.HTTPHost = ctx.String(HTTPListenAddrFlag.Name)
		}
	}

	if ctx.IsSet(HTTPPortFlag.Name) {
		cfg.HTTPPort = ctx.Int(HTTPPortFlag.Name)
	}

	if ctx.IsSet(AuthListenFlag.Name) {
		cfg.AuthAddr = ctx.String(AuthListenFlag.Name)
	}

	if ctx.IsSet(AuthPortFlag.Name) {
		cfg.AuthPort = ctx.Int(AuthPortFlag.Name)
	}

	if ctx.IsSet(AuthVirtualHostsFlag.Name) {
		cfg.AuthVirtualHosts = SplitAndTrim(ctx.String(AuthVirtualHostsFlag.Name))
	}

	if ctx.IsSet(HTTPCORSDomainFlag.Name) {
		cfg.HTTPCors = SplitAndTrim(ctx.String(HTTPCORSDomainFlag.Name))
	}

	if ctx.IsSet(HTTPApiFlag.Name) {
		cfg.HTTPModules = SplitAndTrim(ctx.String(HTTPApiFlag.Name))
	}

	if ctx.IsSet(HTTPVirtualHostsFlag.Name) {
		cfg.HTTPVirtualHosts = SplitAndTrim(ctx.String(HTTPVirtualHostsFlag.Name))
	}

	if ctx.IsSet(HTTPPathPrefixFlag.Name) {
		cfg.HTTPPathPrefix = ctx.String(HTTPPathPrefixFlag.Name)
	}
	if ctx.IsSet(AllowUnprotectedTxs.Name) {
		cfg.AllowUnprotectedTxs = ctx.Bool(AllowUnprotectedTxs.Name)
	}
}

// setGraphQL creates the GraphQL listener interface string from the set
// command line flags, returning empty if the GraphQL endpoint is disabled.
func setGraphQL(ctx *cli.Context, cfg *node.Config) {
	if ctx.IsSet(GraphQLCORSDomainFlag.Name) {
		cfg.GraphQLCors = SplitAndTrim(ctx.String(GraphQLCORSDomainFlag.Name))
	}
	if ctx.IsSet(GraphQLVirtualHostsFlag.Name) {
		cfg.GraphQLVirtualHosts = SplitAndTrim(ctx.String(GraphQLVirtualHostsFlag.Name))
	}
}

// setWS creates the WebSocket RPC listener interface string from the set
// command line flags, returning empty if the HTTP endpoint is disabled.
func setWS(ctx *cli.Context, cfg *node.Config) {
	if ctx.Bool(WSEnabledFlag.Name) && cfg.WSHost == "" {
		cfg.WSHost = "127.0.0.1"
		if ctx.IsSet(WSListenAddrFlag.Name) {
			cfg.WSHost = ctx.String(WSListenAddrFlag.Name)
		}
	}
	if ctx.IsSet(WSPortFlag.Name) {
		cfg.WSPort = ctx.Int(WSPortFlag.Name)
	}

	if ctx.IsSet(WSAllowedOriginsFlag.Name) {
		cfg.WSOrigins = SplitAndTrim(ctx.String(WSAllowedOriginsFlag.Name))
	}

	if ctx.IsSet(WSApiFlag.Name) {
		cfg.WSModules = SplitAndTrim(ctx.String(WSApiFlag.Name))
	}

	if ctx.IsSet(WSPathPrefixFlag.Name) {
		cfg.WSPathPrefix = ctx.String(WSPathPrefixFlag.Name)
	}
}

// setIPC creates an IPC path configuration from the set command line flags,
// returning an empty string if IPC was explicitly disabled, or the set path.
func setIPC(ctx *cli.Context, cfg *node.Config) {
	CheckExclusive(ctx, IPCDisabledFlag, IPCPathFlag)
	switch {
	case ctx.Bool(IPCDisabledFlag.Name):
		cfg.IPCPath = ""
	case ctx.IsSet(IPCPathFlag.Name):
		cfg.IPCPath = ctx.String(IPCPathFlag.Name)
	}
}

// setLes configures the les server and ultra light client settings from the command line flags.
func setLes(ctx *cli.Context, cfg *ethconfig.Config) {
	if ctx.IsSet(LightServeFlag.Name) {
		cfg.LightServ = ctx.Int(LightServeFlag.Name)
	}
	if ctx.IsSet(LightIngressFlag.Name) {
		cfg.LightIngress = ctx.Int(LightIngressFlag.Name)
	}
	if ctx.IsSet(LightEgressFlag.Name) {
		cfg.LightEgress = ctx.Int(LightEgressFlag.Name)
	}
	if ctx.IsSet(LightMaxPeersFlag.Name) {
		cfg.LightPeers = ctx.Int(LightMaxPeersFlag.Name)
	}
	if ctx.IsSet(UltraLightServersFlag.Name) {
		cfg.UltraLightServers = strings.Split(ctx.String(UltraLightServersFlag.Name), ",")
	}
	if ctx.IsSet(UltraLightFractionFlag.Name) {
		cfg.UltraLightFraction = ctx.Int(UltraLightFractionFlag.Name)
	}
	if cfg.UltraLightFraction <= 0 && cfg.UltraLightFraction > 100 {
		log.Error("Ultra light fraction is invalid", "had", cfg.UltraLightFraction, "updated", ethconfig.Defaults.UltraLightFraction)
		cfg.UltraLightFraction = ethconfig.Defaults.UltraLightFraction
	}
	if ctx.IsSet(UltraLightOnlyAnnounceFlag.Name) {
		cfg.UltraLightOnlyAnnounce = ctx.Bool(UltraLightOnlyAnnounceFlag.Name)
	}
	if ctx.IsSet(LightNoPruneFlag.Name) {
		cfg.LightNoPrune = ctx.Bool(LightNoPruneFlag.Name)
	}
	if ctx.IsSet(LightNoSyncServeFlag.Name) {
		cfg.LightNoSyncServe = ctx.Bool(LightNoSyncServeFlag.Name)
	}
}

// MakeDatabaseHandles raises out the number of allowed file handles per process
// for Geth and returns half of the allowance to assign to the database.
func MakeDatabaseHandles(max int) int {
	limit, err := fdlimit.Maximum()
	if err != nil {
		Fatalf("Failed to retrieve file descriptor allowance: %v", err)
	}
	switch {
	case max == 0:
		// User didn't specify a meaningful value, use system limits
	case max < 128:
		// User specified something unhealthy, just use system defaults
		log.Error("File descriptor limit invalid (<128)", "had", max, "updated", limit)
	case max > limit:
		// User requested more than the OS allows, notify that we can't allocate it
		log.Warn("Requested file descriptors denied by OS", "req", max, "limit", limit)
	default:
		// User limit is meaningful and within allowed range, use that
		limit = max
	}
	raised, err := fdlimit.Raise(uint64(limit))
	if err != nil {
		Fatalf("Failed to raise file descriptor allowance: %v", err)
	}
	return int(raised / 2) // Leave half for networking and other stuff
}

// MakeAddress converts an account specified directly as a hex encoded string or
// a key index in the key store to an internal account representation.
func MakeAddress(ks *keystore.KeyStore, account string) (accounts.Account, error) {
	// If the specified account is a valid address, return it
	if common.IsHexAddress(account) {
		return accounts.Account{Address: common.HexToAddress(account)}, nil
	}
	// Otherwise try to interpret the account as a keystore index
	index, err := strconv.Atoi(account)
	if err != nil || index < 0 {
		return accounts.Account{}, fmt.Errorf("invalid account address or index %q", account)
	}
	log.Warn("-------------------------------------------------------------------")
	log.Warn("Referring to accounts by order in the keystore folder is dangerous!")
	log.Warn("This functionality is deprecated and will be removed in the future!")
	log.Warn("Please use explicit addresses! (can search via `geth account list`)")
	log.Warn("-------------------------------------------------------------------")

	accs := ks.Accounts()
	if len(accs) <= index {
		return accounts.Account{}, fmt.Errorf("index %d higher than number of accounts %d", index, len(accs))
	}
	return accs[index], nil
}

// setEtherbase retrieves the etherbase from the directly specified command line flags.
func setEtherbase(ctx *cli.Context, cfg *ethconfig.Config) {
	if !ctx.IsSet(MinerEtherbaseFlag.Name) {
		return
	}
	addr := ctx.String(MinerEtherbaseFlag.Name)
	if strings.HasPrefix(addr, "0x") || strings.HasPrefix(addr, "0X") {
		addr = addr[2:]
	}
	b, err := hex.DecodeString(addr)
	if err != nil || len(b) != common.AddressLength {
		Fatalf("-%s: invalid etherbase address %q", MinerEtherbaseFlag.Name, addr)
		return
	}
	cfg.Miner.Etherbase = common.BytesToAddress(b)
}

// MakePasswordList reads password lines from the file specified by the global --password flag.
func MakePasswordList(ctx *cli.Context) []string {
	path := ctx.Path(PasswordFileFlag.Name)
	if path == "" {
		return nil
	}
	text, err := os.ReadFile(path)
	if err != nil {
		Fatalf("Failed to read password file: %v", err)
	}
	lines := strings.Split(string(text), "\n")
	// Sanitise DOS line endings.
	for i := range lines {
		lines[i] = strings.TrimRight(lines[i], "\r")
	}
	return lines
}

func SetP2PConfig(ctx *cli.Context, cfg *p2p.Config) {
	setNodeKey(ctx, cfg)
	setNAT(ctx, cfg)
	setListenAddress(ctx, cfg)
	setBootstrapNodes(ctx, cfg)
	setBootstrapNodesV5(ctx, cfg)

	lightClient := ctx.String(SyncModeFlag.Name) == "light"
	lightServer := (ctx.Int(LightServeFlag.Name) != 0)

	lightPeers := ctx.Int(LightMaxPeersFlag.Name)
	if lightClient && !ctx.IsSet(LightMaxPeersFlag.Name) {
		// dynamic default - for clients we use 1/10th of the default for servers
		lightPeers /= 10
	}

	if ctx.IsSet(MaxPeersFlag.Name) {
		cfg.MaxPeers = ctx.Int(MaxPeersFlag.Name)
		if lightServer && !ctx.IsSet(LightMaxPeersFlag.Name) {
			cfg.MaxPeers += lightPeers
		}
	} else {
		if lightServer {
			cfg.MaxPeers += lightPeers
		}
		if lightClient && ctx.IsSet(LightMaxPeersFlag.Name) && cfg.MaxPeers < lightPeers {
			cfg.MaxPeers = lightPeers
		}
	}
	if !(lightClient || lightServer) {
		lightPeers = 0
	}
	ethPeers := cfg.MaxPeers - lightPeers
	if lightClient {
		ethPeers = 0
	}
	log.Info("Maximum peer count", "ETH", ethPeers, "LES", lightPeers, "total", cfg.MaxPeers)

	if ctx.IsSet(MaxPendingPeersFlag.Name) {
		cfg.MaxPendingPeers = ctx.Int(MaxPendingPeersFlag.Name)
	}
	if ctx.IsSet(NoDiscoverFlag.Name) || lightClient {
		cfg.NoDiscovery = true
	}

	// if we're running a light client or server, force enable the v5 peer discovery
	// unless it is explicitly disabled with --nodiscover note that explicitly specifying
	// --v5disc overrides --nodiscover, in which case the later only disables v4 discovery
	forceV5Discovery := (lightClient || lightServer) && !ctx.Bool(NoDiscoverFlag.Name)
	if ctx.IsSet(DiscoveryV5Flag.Name) {
		cfg.DiscoveryV5 = ctx.Bool(DiscoveryV5Flag.Name)
	} else if forceV5Discovery {
		cfg.DiscoveryV5 = true
	}

	if netrestrict := ctx.String(NetrestrictFlag.Name); netrestrict != "" {
		list, err := netutil.ParseNetlist(netrestrict)
		if err != nil {
			Fatalf("Option %q: %v", NetrestrictFlag.Name, err)
		}
		cfg.NetRestrict = list
	}

	if ctx.Bool(DeveloperFlag.Name) {
		// --dev mode can't use p2p networking.
		cfg.MaxPeers = 0
		cfg.ListenAddr = ""
		cfg.NoDial = true
		cfg.NoDiscovery = true
		cfg.DiscoveryV5 = false
	}
}

// SetNodeConfig applies node-related command line flags to the config.
func SetNodeConfig(ctx *cli.Context, cfg *node.Config) {
	SetP2PConfig(ctx, &cfg.P2P)
	setIPC(ctx, cfg)
	setHTTP(ctx, cfg)
	setGraphQL(ctx, cfg)
	setWS(ctx, cfg)
	setNodeUserIdent(ctx, cfg)
	SetDataDir(ctx, cfg)
	setSmartCard(ctx, cfg)

	if ctx.IsSet(JWTSecretFlag.Name) {
		cfg.JWTSecret = ctx.String(JWTSecretFlag.Name)
	}

	if ctx.IsSet(EnablePersonal.Name) {
		cfg.EnablePersonal = true
	}

	if ctx.IsSet(ExternalSignerFlag.Name) {
		cfg.ExternalSigner = ctx.String(ExternalSignerFlag.Name)
	}

	if ctx.IsSet(KeyStoreDirFlag.Name) {
		cfg.KeyStoreDir = ctx.String(KeyStoreDirFlag.Name)
	}
	if ctx.IsSet(DeveloperFlag.Name) {
		cfg.UseLightweightKDF = true
	}
	if ctx.IsSet(LightKDFFlag.Name) {
		cfg.UseLightweightKDF = ctx.Bool(LightKDFFlag.Name)
	}
	if ctx.IsSet(NoUSBFlag.Name) || cfg.NoUSB {
		log.Warn("Option nousb is deprecated and USB is deactivated by default. Use --usb to enable")
	}
	if ctx.IsSet(USBFlag.Name) {
		cfg.USB = ctx.Bool(USBFlag.Name)
	}
	if ctx.IsSet(InsecureUnlockAllowedFlag.Name) {
		cfg.InsecureUnlockAllowed = ctx.Bool(InsecureUnlockAllowedFlag.Name)
	}
	if ctx.IsSet(DBEngineFlag.Name) {
		dbEngine := ctx.String(DBEngineFlag.Name)
		if dbEngine != "leveldb" && dbEngine != "pebble" {
			Fatalf("Invalid choice for db.engine '%s', allowed 'leveldb' or 'pebble'", dbEngine)
		}
		log.Info(fmt.Sprintf("Using %s as db engine", dbEngine))
		cfg.DBEngine = dbEngine
	}
}

func setSmartCard(ctx *cli.Context, cfg *node.Config) {
	// Skip enabling smartcards if no path is set
	path := ctx.String(SmartCardDaemonPathFlag.Name)
	if path == "" {
		return
	}
	// Sanity check that the smartcard path is valid
	fi, err := os.Stat(path)
	if err != nil {
		log.Info("Smartcard socket not found, disabling", "err", err)
		return
	}
	if fi.Mode()&os.ModeType != os.ModeSocket {
		log.Error("Invalid smartcard daemon path", "path", path, "type", fi.Mode().String())
		return
	}
	// Smartcard daemon path exists and is a socket, enable it
	cfg.SmartCardDaemonPath = path
}

func SetDataDir(ctx *cli.Context, cfg *node.Config) {
	switch {
	case ctx.IsSet(DataDirFlag.Name):
		cfg.DataDir = ctx.String(DataDirFlag.Name)
	case ctx.Bool(DeveloperFlag.Name):
		cfg.DataDir = "" // unless explicitly requested, use memory databases
	case ctx.Bool(RinkebyFlag.Name) && cfg.DataDir == node.DefaultDataDir():
		cfg.DataDir = filepath.Join(node.DefaultDataDir(), "rinkeby")
	case ctx.Bool(GoerliFlag.Name) && cfg.DataDir == node.DefaultDataDir():
		cfg.DataDir = filepath.Join(node.DefaultDataDir(), "goerli")
	case ctx.Bool(SepoliaFlag.Name) && cfg.DataDir == node.DefaultDataDir():
		cfg.DataDir = filepath.Join(node.DefaultDataDir(), "sepolia")
<<<<<<< HEAD
	case ctx.Bool(KilnFlag.Name) && cfg.DataDir == node.DefaultDataDir():
		cfg.DataDir = filepath.Join(node.DefaultDataDir(), "kiln")
	case ctx.Bool(Eip4844Flag.Name) && cfg.DataDir == node.DefaultDataDir():
		cfg.DataDir = filepath.Join(node.DefaultDataDir(), "eip4844")
=======
>>>>>>> c2794dda
	}
}

func setGPO(ctx *cli.Context, cfg *gasprice.Config, light bool) {
	// If we are running the light client, apply another group
	// settings for gas oracle.
	if light {
		*cfg = ethconfig.LightClientGPO
	}
	if ctx.IsSet(GpoBlocksFlag.Name) {
		cfg.Blocks = ctx.Int(GpoBlocksFlag.Name)
	}
	if ctx.IsSet(GpoPercentileFlag.Name) {
		cfg.Percentile = ctx.Int(GpoPercentileFlag.Name)
	}
	if ctx.IsSet(GpoMaxGasPriceFlag.Name) {
		cfg.MaxPrice = big.NewInt(ctx.Int64(GpoMaxGasPriceFlag.Name))
	}
	if ctx.IsSet(GpoIgnoreGasPriceFlag.Name) {
		cfg.IgnorePrice = big.NewInt(ctx.Int64(GpoIgnoreGasPriceFlag.Name))
	}
}

func setTxPool(ctx *cli.Context, cfg *txpool.Config) {
	if ctx.IsSet(TxPoolLocalsFlag.Name) {
		locals := strings.Split(ctx.String(TxPoolLocalsFlag.Name), ",")
		for _, account := range locals {
			if trimmed := strings.TrimSpace(account); !common.IsHexAddress(trimmed) {
				Fatalf("Invalid account in --txpool.locals: %s", trimmed)
			} else {
				cfg.Locals = append(cfg.Locals, common.HexToAddress(account))
			}
		}
	}
	if ctx.IsSet(TxPoolNoLocalsFlag.Name) {
		cfg.NoLocals = ctx.Bool(TxPoolNoLocalsFlag.Name)
	}
	if ctx.IsSet(TxPoolJournalFlag.Name) {
		cfg.Journal = ctx.String(TxPoolJournalFlag.Name)
	}
	if ctx.IsSet(TxPoolRejournalFlag.Name) {
		cfg.Rejournal = ctx.Duration(TxPoolRejournalFlag.Name)
	}
	if ctx.IsSet(TxPoolPriceLimitFlag.Name) {
		cfg.PriceLimit = ctx.Uint64(TxPoolPriceLimitFlag.Name)
	}
	if ctx.IsSet(TxPoolPriceBumpFlag.Name) {
		cfg.PriceBump = ctx.Uint64(TxPoolPriceBumpFlag.Name)
	}
	if ctx.IsSet(TxPoolAccountSlotsFlag.Name) {
		cfg.AccountSlots = ctx.Uint64(TxPoolAccountSlotsFlag.Name)
	}
	if ctx.IsSet(TxPoolGlobalSlotsFlag.Name) {
		cfg.GlobalSlots = ctx.Uint64(TxPoolGlobalSlotsFlag.Name)
	}
	if ctx.IsSet(TxPoolAccountQueueFlag.Name) {
		cfg.AccountQueue = ctx.Uint64(TxPoolAccountQueueFlag.Name)
	}
	if ctx.IsSet(TxPoolGlobalQueueFlag.Name) {
		cfg.GlobalQueue = ctx.Uint64(TxPoolGlobalQueueFlag.Name)
	}
	if ctx.IsSet(TxPoolLifetimeFlag.Name) {
		cfg.Lifetime = ctx.Duration(TxPoolLifetimeFlag.Name)
	}
}

func setEthash(ctx *cli.Context, cfg *ethconfig.Config) {
	if ctx.IsSet(EthashCacheDirFlag.Name) {
		cfg.Ethash.CacheDir = ctx.String(EthashCacheDirFlag.Name)
	}
	if ctx.IsSet(EthashDatasetDirFlag.Name) {
		cfg.Ethash.DatasetDir = ctx.String(EthashDatasetDirFlag.Name)
	}
	if ctx.IsSet(EthashCachesInMemoryFlag.Name) {
		cfg.Ethash.CachesInMem = ctx.Int(EthashCachesInMemoryFlag.Name)
	}
	if ctx.IsSet(EthashCachesOnDiskFlag.Name) {
		cfg.Ethash.CachesOnDisk = ctx.Int(EthashCachesOnDiskFlag.Name)
	}
	if ctx.IsSet(EthashCachesLockMmapFlag.Name) {
		cfg.Ethash.CachesLockMmap = ctx.Bool(EthashCachesLockMmapFlag.Name)
	}
	if ctx.IsSet(EthashDatasetsInMemoryFlag.Name) {
		cfg.Ethash.DatasetsInMem = ctx.Int(EthashDatasetsInMemoryFlag.Name)
	}
	if ctx.IsSet(EthashDatasetsOnDiskFlag.Name) {
		cfg.Ethash.DatasetsOnDisk = ctx.Int(EthashDatasetsOnDiskFlag.Name)
	}
	if ctx.IsSet(EthashDatasetsLockMmapFlag.Name) {
		cfg.Ethash.DatasetsLockMmap = ctx.Bool(EthashDatasetsLockMmapFlag.Name)
	}
}

func setMiner(ctx *cli.Context, cfg *miner.Config) {
	if ctx.IsSet(MinerNotifyFlag.Name) {
		cfg.Notify = strings.Split(ctx.String(MinerNotifyFlag.Name), ",")
	}
	cfg.NotifyFull = ctx.Bool(MinerNotifyFullFlag.Name)
	if ctx.IsSet(MinerExtraDataFlag.Name) {
		cfg.ExtraData = []byte(ctx.String(MinerExtraDataFlag.Name))
	}
	if ctx.IsSet(MinerGasLimitFlag.Name) {
		cfg.GasCeil = ctx.Uint64(MinerGasLimitFlag.Name)
	}
	if ctx.IsSet(MinerGasPriceFlag.Name) {
		cfg.GasPrice = flags.GlobalBig(ctx, MinerGasPriceFlag.Name)
	}
	if ctx.IsSet(MinerRecommitIntervalFlag.Name) {
		cfg.Recommit = ctx.Duration(MinerRecommitIntervalFlag.Name)
	}
	if ctx.IsSet(MinerNoVerifyFlag.Name) {
		cfg.Noverify = ctx.Bool(MinerNoVerifyFlag.Name)
	}
	if ctx.IsSet(MinerNewPayloadTimeout.Name) {
		cfg.NewPayloadTimeout = ctx.Duration(MinerNewPayloadTimeout.Name)
	}
}

func setRequiredBlocks(ctx *cli.Context, cfg *ethconfig.Config) {
	requiredBlocks := ctx.String(EthRequiredBlocksFlag.Name)
	if requiredBlocks == "" {
		if ctx.IsSet(LegacyWhitelistFlag.Name) {
			log.Warn("The flag --whitelist is deprecated and will be removed, please use --eth.requiredblocks")
			requiredBlocks = ctx.String(LegacyWhitelistFlag.Name)
		} else {
			return
		}
	}
	cfg.RequiredBlocks = make(map[uint64]common.Hash)
	for _, entry := range strings.Split(requiredBlocks, ",") {
		parts := strings.Split(entry, "=")
		if len(parts) != 2 {
			Fatalf("Invalid required block entry: %s", entry)
		}
		number, err := strconv.ParseUint(parts[0], 0, 64)
		if err != nil {
			Fatalf("Invalid required block number %s: %v", parts[0], err)
		}
		var hash common.Hash
		if err = hash.UnmarshalText([]byte(parts[1])); err != nil {
			Fatalf("Invalid required block hash %s: %v", parts[1], err)
		}
		cfg.RequiredBlocks[number] = hash
	}
}

// CheckExclusive verifies that only a single instance of the provided flags was
// set by the user. Each flag might optionally be followed by a string type to
// specialize it further.
func CheckExclusive(ctx *cli.Context, args ...interface{}) {
	set := make([]string, 0, 1)
	for i := 0; i < len(args); i++ {
		// Make sure the next argument is a flag and skip if not set
		flag, ok := args[i].(cli.Flag)
		if !ok {
			panic(fmt.Sprintf("invalid argument, not cli.Flag type: %T", args[i]))
		}
		// Check if next arg extends current and expand its name if so
		name := flag.Names()[0]

		if i+1 < len(args) {
			switch option := args[i+1].(type) {
			case string:
				// Extended flag check, make sure value set doesn't conflict with passed in option
				if ctx.String(flag.Names()[0]) == option {
					name += "=" + option
					set = append(set, "--"+name)
				}
				// shift arguments and continue
				i++
				continue

			case cli.Flag:
			default:
				panic(fmt.Sprintf("invalid argument, not cli.Flag or string extension: %T", args[i+1]))
			}
		}
		// Mark the flag if it's set
		if ctx.IsSet(flag.Names()[0]) {
			set = append(set, "--"+name)
		}
	}
	if len(set) > 1 {
		Fatalf("Flags %v can't be used at the same time", strings.Join(set, ", "))
	}
}

// SetEthConfig applies eth-related command line flags to the config.
func SetEthConfig(ctx *cli.Context, stack *node.Node, cfg *ethconfig.Config) {
	// Avoid conflicting network flags
<<<<<<< HEAD
	CheckExclusive(ctx, MainnetFlag, DeveloperFlag, RopstenFlag, RinkebyFlag, GoerliFlag, SepoliaFlag, KilnFlag, Eip4844Flag)
=======
	CheckExclusive(ctx, MainnetFlag, DeveloperFlag, RinkebyFlag, GoerliFlag, SepoliaFlag)
>>>>>>> c2794dda
	CheckExclusive(ctx, LightServeFlag, SyncModeFlag, "light")
	CheckExclusive(ctx, DeveloperFlag, ExternalSignerFlag) // Can't use both ephemeral unlocked and external signer
	if ctx.String(GCModeFlag.Name) == "archive" && ctx.Uint64(TxLookupLimitFlag.Name) != 0 {
		ctx.Set(TxLookupLimitFlag.Name, "0")
		log.Warn("Disable transaction unindexing for archive node")
	}
	if ctx.IsSet(LightServeFlag.Name) && ctx.Uint64(TxLookupLimitFlag.Name) != 0 {
		log.Warn("LES server cannot serve old transaction status and cannot connect below les/4 protocol version if transaction lookup index is limited")
	}
	setEtherbase(ctx, cfg)
	setGPO(ctx, &cfg.GPO, ctx.String(SyncModeFlag.Name) == "light")
	setTxPool(ctx, &cfg.TxPool)
	setEthash(ctx, cfg)
	setMiner(ctx, &cfg.Miner)
	setRequiredBlocks(ctx, cfg)
	setLes(ctx, cfg)

	// Cap the cache allowance and tune the garbage collector
	mem, err := gopsutil.VirtualMemory()
	if err == nil {
		if 32<<(^uintptr(0)>>63) == 32 && mem.Total > 2*1024*1024*1024 {
			log.Warn("Lowering memory allowance on 32bit arch", "available", mem.Total/1024/1024, "addressable", 2*1024)
			mem.Total = 2 * 1024 * 1024 * 1024
		}
		allowance := int(mem.Total / 1024 / 1024 / 3)
		if cache := ctx.Int(CacheFlag.Name); cache > allowance {
			log.Warn("Sanitizing cache to Go's GC limits", "provided", cache, "updated", allowance)
			ctx.Set(CacheFlag.Name, strconv.Itoa(allowance))
		}
	}
	// Ensure Go's GC ignores the database cache for trigger percentage
	cache := ctx.Int(CacheFlag.Name)
	gogc := math.Max(20, math.Min(100, 100/(float64(cache)/1024)))

	log.Debug("Sanitizing Go's GC trigger", "percent", int(gogc))
	godebug.SetGCPercent(int(gogc))

	if ctx.IsSet(SyncModeFlag.Name) {
		cfg.SyncMode = *flags.GlobalTextMarshaler(ctx, SyncModeFlag.Name).(*downloader.SyncMode)
	}
	if ctx.IsSet(NetworkIdFlag.Name) {
		cfg.NetworkId = ctx.Uint64(NetworkIdFlag.Name)
	}
	if ctx.IsSet(CacheFlag.Name) || ctx.IsSet(CacheDatabaseFlag.Name) {
		cfg.DatabaseCache = ctx.Int(CacheFlag.Name) * ctx.Int(CacheDatabaseFlag.Name) / 100
	}
	cfg.DatabaseHandles = MakeDatabaseHandles(ctx.Int(FDLimitFlag.Name))
	if ctx.IsSet(AncientFlag.Name) {
		cfg.DatabaseFreezer = ctx.String(AncientFlag.Name)
	}

	if gcmode := ctx.String(GCModeFlag.Name); gcmode != "full" && gcmode != "archive" {
		Fatalf("--%s must be either 'full' or 'archive'", GCModeFlag.Name)
	}
	if ctx.IsSet(GCModeFlag.Name) {
		cfg.NoPruning = ctx.String(GCModeFlag.Name) == "archive"
	}
	if ctx.IsSet(CacheNoPrefetchFlag.Name) {
		cfg.NoPrefetch = ctx.Bool(CacheNoPrefetchFlag.Name)
	}
	// Read the value from the flag no matter if it's set or not.
	cfg.Preimages = ctx.Bool(CachePreimagesFlag.Name)
	if cfg.NoPruning && !cfg.Preimages {
		cfg.Preimages = true
		log.Info("Enabling recording of key preimages since archive mode is used")
	}
	if ctx.IsSet(TxLookupLimitFlag.Name) {
		cfg.TxLookupLimit = ctx.Uint64(TxLookupLimitFlag.Name)
	}
	if ctx.IsSet(CacheFlag.Name) || ctx.IsSet(CacheTrieFlag.Name) {
		cfg.TrieCleanCache = ctx.Int(CacheFlag.Name) * ctx.Int(CacheTrieFlag.Name) / 100
	}
	if ctx.IsSet(CacheTrieJournalFlag.Name) {
		cfg.TrieCleanCacheJournal = ctx.String(CacheTrieJournalFlag.Name)
	}
	if ctx.IsSet(CacheTrieRejournalFlag.Name) {
		cfg.TrieCleanCacheRejournal = ctx.Duration(CacheTrieRejournalFlag.Name)
	}
	if ctx.IsSet(CacheFlag.Name) || ctx.IsSet(CacheGCFlag.Name) {
		cfg.TrieDirtyCache = ctx.Int(CacheFlag.Name) * ctx.Int(CacheGCFlag.Name) / 100
	}
	if ctx.IsSet(CacheFlag.Name) || ctx.IsSet(CacheSnapshotFlag.Name) {
		cfg.SnapshotCache = ctx.Int(CacheFlag.Name) * ctx.Int(CacheSnapshotFlag.Name) / 100
	}
	if ctx.IsSet(CacheLogSizeFlag.Name) {
		cfg.FilterLogCacheSize = ctx.Int(CacheLogSizeFlag.Name)
	}
	if !ctx.Bool(SnapshotFlag.Name) {
		// If snap-sync is requested, this flag is also required
		if cfg.SyncMode == downloader.SnapSync {
			log.Info("Snap sync requested, enabling --snapshot")
		} else {
			cfg.TrieCleanCache += cfg.SnapshotCache
			cfg.SnapshotCache = 0 // Disabled
		}
	}
	if ctx.IsSet(DocRootFlag.Name) {
		cfg.DocRoot = ctx.String(DocRootFlag.Name)
	}
	if ctx.IsSet(VMEnableDebugFlag.Name) {
		// TODO(fjl): force-enable this in --dev mode
		cfg.EnablePreimageRecording = ctx.Bool(VMEnableDebugFlag.Name)
	}

	if ctx.IsSet(RPCGlobalGasCapFlag.Name) {
		cfg.RPCGasCap = ctx.Uint64(RPCGlobalGasCapFlag.Name)
	}
	if cfg.RPCGasCap != 0 {
		log.Info("Set global gas cap", "cap", cfg.RPCGasCap)
	} else {
		log.Info("Global gas cap disabled")
	}
	if ctx.IsSet(RPCGlobalEVMTimeoutFlag.Name) {
		cfg.RPCEVMTimeout = ctx.Duration(RPCGlobalEVMTimeoutFlag.Name)
	}
	if ctx.IsSet(RPCGlobalTxFeeCapFlag.Name) {
		cfg.RPCTxFeeCap = ctx.Float64(RPCGlobalTxFeeCapFlag.Name)
	}
	if ctx.IsSet(NoDiscoverFlag.Name) {
		cfg.EthDiscoveryURLs, cfg.SnapDiscoveryURLs = []string{}, []string{}
	} else if ctx.IsSet(DNSDiscoveryFlag.Name) {
		urls := ctx.String(DNSDiscoveryFlag.Name)
		if urls == "" {
			cfg.EthDiscoveryURLs = []string{}
		} else {
			cfg.EthDiscoveryURLs = SplitAndTrim(urls)
		}
	}

	// Override any default configs for hard coded networks.
	switch {
	case ctx.Bool(MainnetFlag.Name):
		if !ctx.IsSet(NetworkIdFlag.Name) {
			cfg.NetworkId = 1
		}
		cfg.Genesis = core.DefaultGenesisBlock()
		SetDNSDiscoveryDefaults(cfg, params.MainnetGenesisHash)
	case ctx.Bool(SepoliaFlag.Name):
		if !ctx.IsSet(NetworkIdFlag.Name) {
			cfg.NetworkId = 11155111
		}
		cfg.Genesis = core.DefaultSepoliaGenesisBlock()
		SetDNSDiscoveryDefaults(cfg, params.SepoliaGenesisHash)
	case ctx.Bool(RinkebyFlag.Name):
		log.Warn("")
		log.Warn("--------------------------------------------------------------------------------")
		log.Warn("Please note, Rinkeby has been deprecated. It will still work for the time being,")
		log.Warn("but there will be no further hard-forks shipped for it.")
		log.Warn("The network will be permanently halted in Q2/Q3 of 2023.")
		log.Warn("For the most future proof testnet, choose Sepolia as")
		log.Warn("your replacement environment (--sepolia instead of --rinkeby).")
		log.Warn("--------------------------------------------------------------------------------")
		log.Warn("")

		if !ctx.IsSet(NetworkIdFlag.Name) {
			cfg.NetworkId = 4
		}
		cfg.Genesis = core.DefaultRinkebyGenesisBlock()
		SetDNSDiscoveryDefaults(cfg, params.RinkebyGenesisHash)
	case ctx.Bool(GoerliFlag.Name):
		if !ctx.IsSet(NetworkIdFlag.Name) {
			cfg.NetworkId = 5
		}
		cfg.Genesis = core.DefaultGoerliGenesisBlock()
		SetDNSDiscoveryDefaults(cfg, params.GoerliGenesisHash)
<<<<<<< HEAD
	case ctx.Bool(KilnFlag.Name):
		if !ctx.IsSet(NetworkIdFlag.Name) {
			cfg.NetworkId = 1337802
		}
		cfg.Genesis = core.DefaultKilnGenesisBlock()
		SetDNSDiscoveryDefaults(cfg, params.KilnGenesisHash)
	case ctx.Bool(Eip4844Flag.Name):
		if !ctx.IsSet(NetworkIdFlag.Name) {
			cfg.NetworkId = 1331
		}
		cfg.Genesis = core.DefaultEIP4844GenesisBlock()
		SetDNSDiscoveryDefaults(cfg, params.Eip4844GenesisHash)
=======
>>>>>>> c2794dda
	case ctx.Bool(DeveloperFlag.Name):
		if !ctx.IsSet(NetworkIdFlag.Name) {
			cfg.NetworkId = 1337
		}
		cfg.SyncMode = downloader.FullSync
		// Create new developer account or reuse existing one
		var (
			developer  accounts.Account
			passphrase string
			err        error
		)
		if list := MakePasswordList(ctx); len(list) > 0 {
			// Just take the first value. Although the function returns a possible multiple values and
			// some usages iterate through them as attempts, that doesn't make sense in this setting,
			// when we're definitely concerned with only one account.
			passphrase = list[0]
		}

		// Unlock the developer account by local keystore.
		var ks *keystore.KeyStore
		if keystores := stack.AccountManager().Backends(keystore.KeyStoreType); len(keystores) > 0 {
			ks = keystores[0].(*keystore.KeyStore)
		}
		if ks == nil {
			Fatalf("Keystore is not available")
		}

		// Figure out the dev account address.
		// setEtherbase has been called above, configuring the miner address from command line flags.
		if cfg.Miner.Etherbase != (common.Address{}) {
			developer = accounts.Account{Address: cfg.Miner.Etherbase}
		} else if accs := ks.Accounts(); len(accs) > 0 {
			developer = ks.Accounts()[0]
		} else {
			developer, err = ks.NewAccount(passphrase)
			if err != nil {
				Fatalf("Failed to create developer account: %v", err)
			}
		}
		// Make sure the address is configured as fee recipient, otherwise
		// the miner will fail to start.
		cfg.Miner.Etherbase = developer.Address

		if err := ks.Unlock(developer, passphrase); err != nil {
			Fatalf("Failed to unlock developer account: %v", err)
		}
		log.Info("Using developer account", "address", developer.Address)

		// Create a new developer genesis block or reuse existing one
		cfg.Genesis = core.DeveloperGenesisBlock(uint64(ctx.Int(DeveloperPeriodFlag.Name)), ctx.Uint64(DeveloperGasLimitFlag.Name), developer.Address)
		if ctx.IsSet(DataDirFlag.Name) {
			// If datadir doesn't exist we need to open db in write-mode
			// so leveldb can create files.
			readonly := true
			if !common.FileExist(stack.ResolvePath("chaindata")) {
				readonly = false
			}
			// Check if we have an already initialized chain and fall back to
			// that if so. Otherwise we need to generate a new genesis spec.
			chaindb := MakeChainDatabase(ctx, stack, readonly)
			if rawdb.ReadCanonicalHash(chaindb, 0) != (common.Hash{}) {
				cfg.Genesis = nil // fallback to db content
			}
			chaindb.Close()
		}
		if !ctx.IsSet(MinerGasPriceFlag.Name) {
			cfg.Miner.GasPrice = big.NewInt(1)
		}
	default:
		if cfg.NetworkId == 1 {
			SetDNSDiscoveryDefaults(cfg, params.MainnetGenesisHash)
		}
	}
}

// SetDNSDiscoveryDefaults configures DNS discovery with the given URL if
// no URLs are set.
func SetDNSDiscoveryDefaults(cfg *ethconfig.Config, genesis common.Hash) {
	if cfg.EthDiscoveryURLs != nil {
		return // already set through flags/config
	}
	protocol := "all"
	if cfg.SyncMode == downloader.LightSync {
		protocol = "les"
	}
	if url := params.KnownDNSNetwork(genesis, protocol); url != "" {
		cfg.EthDiscoveryURLs = []string{url}
		cfg.SnapDiscoveryURLs = cfg.EthDiscoveryURLs
	}
}

// RegisterEthService adds an Ethereum client to the stack.
// The second return value is the full node instance, which may be nil if the
// node is running as a light client.
func RegisterEthService(stack *node.Node, cfg *ethconfig.Config) (ethapi.Backend, *eth.Ethereum) {
	if cfg.SyncMode == downloader.LightSync {
		backend, err := les.New(stack, cfg)
		if err != nil {
			Fatalf("Failed to register the Ethereum service: %v", err)
		}
		stack.RegisterAPIs(tracers.APIs(backend.ApiBackend))
		if err := lescatalyst.Register(stack, backend); err != nil {
			Fatalf("Failed to register the Engine API service: %v", err)
		}
		return backend.ApiBackend, nil
	}
	backend, err := eth.New(stack, cfg)
	if err != nil {
		Fatalf("Failed to register the Ethereum service: %v", err)
	}
	if cfg.LightServ > 0 {
		_, err := les.NewLesServer(stack, backend, cfg)
		if err != nil {
			Fatalf("Failed to create the LES server: %v", err)
		}
	}
	if err := ethcatalyst.Register(stack, backend); err != nil {
		Fatalf("Failed to register the Engine API service: %v", err)
	}
	stack.RegisterAPIs(tracers.APIs(backend.APIBackend))
	return backend.APIBackend, backend
}

// RegisterEthStatsService configures the Ethereum Stats daemon and adds it to the node.
func RegisterEthStatsService(stack *node.Node, backend ethapi.Backend, url string) {
	if err := ethstats.New(stack, backend, backend.Engine(), url); err != nil {
		Fatalf("Failed to register the Ethereum Stats service: %v", err)
	}
}

// RegisterGraphQLService adds the GraphQL API to the node.
func RegisterGraphQLService(stack *node.Node, backend ethapi.Backend, filterSystem *filters.FilterSystem, cfg *node.Config) {
	err := graphql.New(stack, backend, filterSystem, cfg.GraphQLCors, cfg.GraphQLVirtualHosts)
	if err != nil {
		Fatalf("Failed to register the GraphQL service: %v", err)
	}
}

// RegisterFilterAPI adds the eth log filtering RPC API to the node.
func RegisterFilterAPI(stack *node.Node, backend ethapi.Backend, ethcfg *ethconfig.Config) *filters.FilterSystem {
	isLightClient := ethcfg.SyncMode == downloader.LightSync
	filterSystem := filters.NewFilterSystem(backend, filters.Config{
		LogCacheSize: ethcfg.FilterLogCacheSize,
	})
	stack.RegisterAPIs([]rpc.API{{
		Namespace: "eth",
		Service:   filters.NewFilterAPI(filterSystem, isLightClient),
	}})
	return filterSystem
}

// RegisterFullSyncTester adds the full-sync tester service into node.
func RegisterFullSyncTester(stack *node.Node, eth *eth.Ethereum, path string) {
	blob, err := os.ReadFile(path)
	if err != nil {
		Fatalf("Failed to read block file: %v", err)
	}
	rlpBlob, err := hexutil.Decode(string(bytes.TrimRight(blob, "\r\n")))
	if err != nil {
		Fatalf("Failed to decode block blob: %v", err)
	}
	var block types.Block
	if err := rlp.DecodeBytes(rlpBlob, &block); err != nil {
		Fatalf("Failed to decode block: %v", err)
	}
	ethcatalyst.RegisterFullSyncTester(stack, eth, &block)
	log.Info("Registered full-sync tester", "number", block.NumberU64(), "hash", block.Hash())
}

func SetupMetrics(ctx *cli.Context) {
	if metrics.Enabled {
		log.Info("Enabling metrics collection")

		var (
			enableExport   = ctx.Bool(MetricsEnableInfluxDBFlag.Name)
			enableExportV2 = ctx.Bool(MetricsEnableInfluxDBV2Flag.Name)
		)

		if enableExport || enableExportV2 {
			CheckExclusive(ctx, MetricsEnableInfluxDBFlag, MetricsEnableInfluxDBV2Flag)

			v1FlagIsSet := ctx.IsSet(MetricsInfluxDBUsernameFlag.Name) ||
				ctx.IsSet(MetricsInfluxDBPasswordFlag.Name)

			v2FlagIsSet := ctx.IsSet(MetricsInfluxDBTokenFlag.Name) ||
				ctx.IsSet(MetricsInfluxDBOrganizationFlag.Name) ||
				ctx.IsSet(MetricsInfluxDBBucketFlag.Name)

			if enableExport && v2FlagIsSet {
				Fatalf("Flags --influxdb.metrics.organization, --influxdb.metrics.token, --influxdb.metrics.bucket are only available for influxdb-v2")
			} else if enableExportV2 && v1FlagIsSet {
				Fatalf("Flags --influxdb.metrics.username, --influxdb.metrics.password are only available for influxdb-v1")
			}
		}

		var (
			endpoint = ctx.String(MetricsInfluxDBEndpointFlag.Name)
			database = ctx.String(MetricsInfluxDBDatabaseFlag.Name)
			username = ctx.String(MetricsInfluxDBUsernameFlag.Name)
			password = ctx.String(MetricsInfluxDBPasswordFlag.Name)

			token        = ctx.String(MetricsInfluxDBTokenFlag.Name)
			bucket       = ctx.String(MetricsInfluxDBBucketFlag.Name)
			organization = ctx.String(MetricsInfluxDBOrganizationFlag.Name)
		)

		if enableExport {
			tagsMap := SplitTagsFlag(ctx.String(MetricsInfluxDBTagsFlag.Name))

			log.Info("Enabling metrics export to InfluxDB")

			go influxdb.InfluxDBWithTags(metrics.DefaultRegistry, 10*time.Second, endpoint, database, username, password, "geth.", tagsMap)
		} else if enableExportV2 {
			tagsMap := SplitTagsFlag(ctx.String(MetricsInfluxDBTagsFlag.Name))

			log.Info("Enabling metrics export to InfluxDB (v2)")

			go influxdb.InfluxDBV2WithTags(metrics.DefaultRegistry, 10*time.Second, endpoint, token, bucket, organization, "geth.", tagsMap)
		}

		if ctx.IsSet(MetricsHTTPFlag.Name) {
			address := fmt.Sprintf("%s:%d", ctx.String(MetricsHTTPFlag.Name), ctx.Int(MetricsPortFlag.Name))
			log.Info("Enabling stand-alone metrics HTTP endpoint", "address", address)
			exp.Setup(address)
		} else if ctx.IsSet(MetricsPortFlag.Name) {
			log.Warn(fmt.Sprintf("--%s specified without --%s, metrics server will not start.", MetricsPortFlag.Name, MetricsHTTPFlag.Name))
		}
	}
}

func SplitTagsFlag(tagsFlag string) map[string]string {
	tags := strings.Split(tagsFlag, ",")
	tagsMap := map[string]string{}

	for _, t := range tags {
		if t != "" {
			kv := strings.Split(t, "=")

			if len(kv) == 2 {
				tagsMap[kv[0]] = kv[1]
			}
		}
	}

	return tagsMap
}

// MakeChainDatabase open an LevelDB using the flags passed to the client and will hard crash if it fails.
func MakeChainDatabase(ctx *cli.Context, stack *node.Node, readonly bool) ethdb.Database {
	var (
		cache   = ctx.Int(CacheFlag.Name) * ctx.Int(CacheDatabaseFlag.Name) / 100
		handles = MakeDatabaseHandles(ctx.Int(FDLimitFlag.Name))

		err     error
		chainDb ethdb.Database
	)
	switch {
	case ctx.IsSet(RemoteDBFlag.Name):
		log.Info("Using remote db", "url", ctx.String(RemoteDBFlag.Name), "headers", len(ctx.StringSlice(HttpHeaderFlag.Name)))
		client, err := DialRPCWithHeaders(ctx.String(RemoteDBFlag.Name), ctx.StringSlice(HttpHeaderFlag.Name))
		if err != nil {
			break
		}
		chainDb = remotedb.New(client)
	case ctx.String(SyncModeFlag.Name) == "light":
		chainDb, err = stack.OpenDatabase("lightchaindata", cache, handles, "", readonly)
	default:
		chainDb, err = stack.OpenDatabaseWithFreezer("chaindata", cache, handles, ctx.String(AncientFlag.Name), "", readonly)
	}
	if err != nil {
		Fatalf("Could not open database: %v", err)
	}
	return chainDb
}

func IsNetworkPreset(ctx *cli.Context) bool {
	for _, flag := range NetworkFlags {
		bFlag, _ := flag.(*cli.BoolFlag)
		if ctx.IsSet(bFlag.Name) {
			return true
		}
	}
	return false
}

func DialRPCWithHeaders(endpoint string, headers []string) (*rpc.Client, error) {
	if endpoint == "" {
		return nil, errors.New("endpoint must be specified")
	}
	if strings.HasPrefix(endpoint, "rpc:") || strings.HasPrefix(endpoint, "ipc:") {
		// Backwards compatibility with geth < 1.5 which required
		// these prefixes.
		endpoint = endpoint[4:]
	}
	var opts []rpc.ClientOption
	if len(headers) > 0 {
		var customHeaders = make(http.Header)
		for _, h := range headers {
			kv := strings.Split(h, ":")
			if len(kv) != 2 {
				return nil, fmt.Errorf("invalid http header directive: %q", h)
			}
			customHeaders.Add(kv[0], kv[1])
		}
		opts = append(opts, rpc.WithHeaders(customHeaders))
	}
	return rpc.DialOptions(context.Background(), endpoint, opts...)
}

func MakeGenesis(ctx *cli.Context) *core.Genesis {
	var genesis *core.Genesis
	switch {
	case ctx.Bool(MainnetFlag.Name):
		genesis = core.DefaultGenesisBlock()
	case ctx.Bool(SepoliaFlag.Name):
		genesis = core.DefaultSepoliaGenesisBlock()
	case ctx.Bool(RinkebyFlag.Name):
		genesis = core.DefaultRinkebyGenesisBlock()
	case ctx.Bool(GoerliFlag.Name):
		genesis = core.DefaultGoerliGenesisBlock()
<<<<<<< HEAD
	case ctx.Bool(KilnFlag.Name):
		genesis = core.DefaultKilnGenesisBlock()
	case ctx.Bool(Eip4844Flag.Name):
		genesis = core.DefaultEIP4844GenesisBlock()
=======
>>>>>>> c2794dda
	case ctx.Bool(DeveloperFlag.Name):
		Fatalf("Developer chains are ephemeral")
	}
	return genesis
}

// MakeChain creates a chain manager from set command line flags.
func MakeChain(ctx *cli.Context, stack *node.Node, readonly bool) (*core.BlockChain, ethdb.Database) {
	var (
		gspec   = MakeGenesis(ctx)
		chainDb = MakeChainDatabase(ctx, stack, readonly)
	)
	cliqueConfig, err := core.LoadCliqueConfig(chainDb, gspec)
	if err != nil {
		Fatalf("%v", err)
	}
	ethashConfig := ethconfig.Defaults.Ethash
	if ctx.Bool(FakePoWFlag.Name) {
		ethashConfig.PowMode = ethash.ModeFake
	}
	engine := ethconfig.CreateConsensusEngine(stack, &ethashConfig, cliqueConfig, nil, false, chainDb)
	if gcmode := ctx.String(GCModeFlag.Name); gcmode != "full" && gcmode != "archive" {
		Fatalf("--%s must be either 'full' or 'archive'", GCModeFlag.Name)
	}
	cache := &core.CacheConfig{
		TrieCleanLimit:      ethconfig.Defaults.TrieCleanCache,
		TrieCleanNoPrefetch: ctx.Bool(CacheNoPrefetchFlag.Name),
		TrieDirtyLimit:      ethconfig.Defaults.TrieDirtyCache,
		TrieDirtyDisabled:   ctx.String(GCModeFlag.Name) == "archive",
		TrieTimeLimit:       ethconfig.Defaults.TrieTimeout,
		SnapshotLimit:       ethconfig.Defaults.SnapshotCache,
		Preimages:           ctx.Bool(CachePreimagesFlag.Name),
	}
	if cache.TrieDirtyDisabled && !cache.Preimages {
		cache.Preimages = true
		log.Info("Enabling recording of key preimages since archive mode is used")
	}
	if !ctx.Bool(SnapshotFlag.Name) {
		cache.SnapshotLimit = 0 // Disabled
	}
	// If we're in readonly, do not bother generating snapshot data.
	if readonly {
		cache.SnapshotNoBuild = true
	}

	if ctx.IsSet(CacheFlag.Name) || ctx.IsSet(CacheTrieFlag.Name) {
		cache.TrieCleanLimit = ctx.Int(CacheFlag.Name) * ctx.Int(CacheTrieFlag.Name) / 100
	}
	if ctx.IsSet(CacheFlag.Name) || ctx.IsSet(CacheGCFlag.Name) {
		cache.TrieDirtyLimit = ctx.Int(CacheFlag.Name) * ctx.Int(CacheGCFlag.Name) / 100
	}
	vmcfg := vm.Config{EnablePreimageRecording: ctx.Bool(VMEnableDebugFlag.Name)}

	// Disable transaction indexing/unindexing by default.
	chain, err := core.NewBlockChain(chainDb, cache, nil, gspec, nil, engine, vmcfg, nil, nil)
	if err != nil {
		Fatalf("Can't create BlockChain: %v", err)
	}
	return chain, chainDb
}

// MakeConsolePreloads retrieves the absolute paths for the console JavaScript
// scripts to preload before starting.
func MakeConsolePreloads(ctx *cli.Context) []string {
	// Skip preloading if there's nothing to preload
	if ctx.String(PreloadJSFlag.Name) == "" {
		return nil
	}
	// Otherwise resolve absolute paths and return them
	var preloads []string

	for _, file := range strings.Split(ctx.String(PreloadJSFlag.Name), ",") {
		preloads = append(preloads, strings.TrimSpace(file))
	}
	return preloads
}<|MERGE_RESOLUTION|>--- conflicted
+++ resolved
@@ -157,7 +157,6 @@
 		Usage:    "Sepolia network: pre-configured proof-of-work test network",
 		Category: flags.EthCategory,
 	}
-<<<<<<< HEAD
 	KilnFlag = &cli.BoolFlag{
 		Name:     "kiln",
 		Usage:    "Kiln network: pre-configured proof-of-work to proof-of-stake test network",
@@ -168,8 +167,6 @@
 		Usage:    "EIP-4844 (proto-danksharding) network: pre-configured proof-of-authority to proof-of-stake test network",
 		Category: flags.EthCategory,
 	}
-=======
->>>>>>> c2794dda
 
 	// Dev mode
 	DeveloperFlag = &cli.BoolFlag{
@@ -1015,11 +1012,8 @@
 		RinkebyFlag,
 		GoerliFlag,
 		SepoliaFlag,
-<<<<<<< HEAD
 		KilnFlag,
 		Eip4844Flag,
-=======
->>>>>>> c2794dda
 	}
 	// NetworkFlags is the flag group of all built-in supported networks.
 	NetworkFlags = append([]cli.Flag{MainnetFlag}, TestnetFlags...)
@@ -1053,15 +1047,12 @@
 		if ctx.Bool(SepoliaFlag.Name) {
 			return filepath.Join(path, "sepolia")
 		}
-<<<<<<< HEAD
 		if ctx.Bool(KilnFlag.Name) {
 			return filepath.Join(path, "kiln")
 		}
 		if ctx.Bool(Eip4844Flag.Name) {
 			return filepath.Join(path, "eip4844")
 		}
-=======
->>>>>>> c2794dda
 		return path
 	}
 	Fatalf("Cannot determine default data directory, please set manually (--datadir)")
@@ -1114,13 +1105,10 @@
 		urls = params.RinkebyBootnodes
 	case ctx.Bool(GoerliFlag.Name):
 		urls = params.GoerliBootnodes
-<<<<<<< HEAD
 	case ctx.Bool(KilnFlag.Name):
 		urls = params.KilnBootnodes
 	case ctx.Bool(Eip4844Flag.Name):
 		urls = params.Eip4844Bootnodes
-=======
->>>>>>> c2794dda
 	}
 
 	// don't apply defaults if BootstrapNodes is already set
@@ -1572,13 +1560,10 @@
 		cfg.DataDir = filepath.Join(node.DefaultDataDir(), "goerli")
 	case ctx.Bool(SepoliaFlag.Name) && cfg.DataDir == node.DefaultDataDir():
 		cfg.DataDir = filepath.Join(node.DefaultDataDir(), "sepolia")
-<<<<<<< HEAD
 	case ctx.Bool(KilnFlag.Name) && cfg.DataDir == node.DefaultDataDir():
 		cfg.DataDir = filepath.Join(node.DefaultDataDir(), "kiln")
 	case ctx.Bool(Eip4844Flag.Name) && cfg.DataDir == node.DefaultDataDir():
 		cfg.DataDir = filepath.Join(node.DefaultDataDir(), "eip4844")
-=======
->>>>>>> c2794dda
 	}
 }
 
@@ -1769,11 +1754,7 @@
 // SetEthConfig applies eth-related command line flags to the config.
 func SetEthConfig(ctx *cli.Context, stack *node.Node, cfg *ethconfig.Config) {
 	// Avoid conflicting network flags
-<<<<<<< HEAD
-	CheckExclusive(ctx, MainnetFlag, DeveloperFlag, RopstenFlag, RinkebyFlag, GoerliFlag, SepoliaFlag, KilnFlag, Eip4844Flag)
-=======
-	CheckExclusive(ctx, MainnetFlag, DeveloperFlag, RinkebyFlag, GoerliFlag, SepoliaFlag)
->>>>>>> c2794dda
+	CheckExclusive(ctx, MainnetFlag, DeveloperFlag, RinkebyFlag, GoerliFlag, SepoliaFlag, KilnFlag, Eip4844Flag)
 	CheckExclusive(ctx, LightServeFlag, SyncModeFlag, "light")
 	CheckExclusive(ctx, DeveloperFlag, ExternalSignerFlag) // Can't use both ephemeral unlocked and external signer
 	if ctx.String(GCModeFlag.Name) == "archive" && ctx.Uint64(TxLookupLimitFlag.Name) != 0 {
@@ -1939,7 +1920,6 @@
 		}
 		cfg.Genesis = core.DefaultGoerliGenesisBlock()
 		SetDNSDiscoveryDefaults(cfg, params.GoerliGenesisHash)
-<<<<<<< HEAD
 	case ctx.Bool(KilnFlag.Name):
 		if !ctx.IsSet(NetworkIdFlag.Name) {
 			cfg.NetworkId = 1337802
@@ -1952,8 +1932,6 @@
 		}
 		cfg.Genesis = core.DefaultEIP4844GenesisBlock()
 		SetDNSDiscoveryDefaults(cfg, params.Eip4844GenesisHash)
-=======
->>>>>>> c2794dda
 	case ctx.Bool(DeveloperFlag.Name):
 		if !ctx.IsSet(NetworkIdFlag.Name) {
 			cfg.NetworkId = 1337
@@ -2274,13 +2252,10 @@
 		genesis = core.DefaultRinkebyGenesisBlock()
 	case ctx.Bool(GoerliFlag.Name):
 		genesis = core.DefaultGoerliGenesisBlock()
-<<<<<<< HEAD
 	case ctx.Bool(KilnFlag.Name):
 		genesis = core.DefaultKilnGenesisBlock()
 	case ctx.Bool(Eip4844Flag.Name):
 		genesis = core.DefaultEIP4844GenesisBlock()
-=======
->>>>>>> c2794dda
 	case ctx.Bool(DeveloperFlag.Name):
 		Fatalf("Developer chains are ephemeral")
 	}

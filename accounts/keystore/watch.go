--- conflicted
+++ resolved
@@ -31,10 +31,6 @@
 	running  bool // set to true when runloop begins
 	runEnded bool // set to true when runloop ends
 	starting bool // set to true prior to runloop starting
-<<<<<<< HEAD
-	ev       chan notify.EventInfo
-=======
->>>>>>> c2e0abce
 	quit     chan struct{}
 }
 

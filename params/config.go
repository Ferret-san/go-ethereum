--- conflicted
+++ resolved
@@ -20,11 +20,6 @@
 	"fmt"
 	"math/big"
 
-<<<<<<< HEAD
-	"golang.org/x/crypto/sha3"
-
-=======
->>>>>>> e501b3b0
 	"github.com/ethereum/go-ethereum/common"
 )
 
@@ -507,16 +502,11 @@
 }
 
 // IsShanghai returns whether time is either equal to the Shanghai fork time or greater.
-<<<<<<< HEAD
-func (c *ChainConfig) IsShanghai(time uint64, currentArbosVersion uint64) bool {
+func (c *ChainConfig) IsShanghai(num *big.Int, time uint64, currentArbosVersion uint64) bool {
 	if c.IsArbitrum() {
 		return currentArbosVersion >= 11
 	}
-	return isTimestampForked(c.ShanghaiTime, time)
-=======
-func (c *ChainConfig) IsShanghai(num *big.Int, time uint64) bool {
 	return c.IsLondon(num) && isTimestampForked(c.ShanghaiTime, time)
->>>>>>> e501b3b0
 }
 
 // IsCancun returns whether num is either equal to the Cancun fork time or greater.
@@ -858,14 +848,8 @@
 		IsBerlin:         c.IsBerlin(num),
 		IsLondon:         c.IsLondon(num),
 		IsMerge:          isMerge,
-<<<<<<< HEAD
-		IsShanghai:       c.IsShanghai(timestamp, currentArbosVersion),
-		IsCancun:         c.IsCancun(timestamp),
-		IsPrague:         c.IsPrague(timestamp),
-=======
-		IsShanghai:       c.IsShanghai(num, timestamp),
+		IsShanghai:       c.IsShanghai(num, timestamp, currentArbosVersion),
 		IsCancun:         c.IsCancun(num, timestamp),
 		IsPrague:         c.IsPrague(num, timestamp),
->>>>>>> e501b3b0
 	}
 }
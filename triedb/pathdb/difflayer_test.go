--- conflicted
+++ resolved
@@ -73,11 +73,7 @@
 			nodes[common.Hash{}][string(path)] = node
 			if npath == nil && depth == index {
 				npath = common.CopyBytes(path)
-<<<<<<< HEAD
-				nblob = common.CopyBytes(node.Blob)
-=======
 				nblob = common.CopyBytes(blob)
->>>>>>> 35b2d07f
 			}
 		}
 		return newDiffLayer(parent, common.Hash{}, 0, 0, nodes, nil)

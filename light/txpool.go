--- conflicted
+++ resolved
@@ -70,11 +70,8 @@
 
 	istanbul bool // Fork indicator whether we are in the istanbul stage.
 	eip2718  bool // Fork indicator whether we are in the eip2718 stage.
-<<<<<<< HEAD
+	shanghai bool // Fork indicator whether we are in the shanghai stage.
 	eip4844  bool // Fork indicator whether we are in the eip4844 stage.
-=======
-	shanghai bool // Fork indicator whether we are in the shanghai stage.
->>>>>>> c2794dda
 }
 
 // TxRelayBackend provides an interface to the mechanism that forwards transactions to the
@@ -322,11 +319,8 @@
 	next := new(big.Int).Add(head.Number, big.NewInt(1))
 	pool.istanbul = pool.config.IsIstanbul(next)
 	pool.eip2718 = pool.config.IsBerlin(next)
-<<<<<<< HEAD
+	pool.shanghai = pool.config.IsShanghai(uint64(time.Now().Unix()))
 	pool.eip4844 = pool.config.IsSharding(next)
-=======
-	pool.shanghai = pool.config.IsShanghai(uint64(time.Now().Unix()))
->>>>>>> c2794dda
 }
 
 // Stop stops the light transaction pool
@@ -394,16 +388,7 @@
 	}
 
 	// Should supply enough intrinsic gas
-<<<<<<< HEAD
-	rules := core.IntrinsicGasChainRules{
-		Homestead: true,
-		EIP2028:   pool.istanbul,
-		EIP4844:   pool.eip4844,
-	}
-	gas, err := core.IntrinsicGas(tx.Data(), tx.AccessList(), tx.To() == nil, rules.Homestead, rules.EIP2028)
-=======
 	gas, err := core.IntrinsicGas(tx.Data(), tx.AccessList(), tx.To() == nil, true, pool.istanbul, pool.shanghai)
->>>>>>> c2794dda
 	if err != nil {
 		return err
 	}

--- conflicted
+++ resolved
@@ -200,32 +200,28 @@
 		enc.RetryData = (*hexutil.Bytes)(&itx.RetryData)
 		data := itx.data()
 		enc.Data = (*hexutil.Bytes)(&data)
-<<<<<<< HEAD
-		enc.To = t.To()
+		enc.To = tx.To()
 	case *SignedBlobTx:
-		enc.ChainID = (*hexutil.Big)(u256ToBig(&tx.Message.ChainID))
-		enc.AccessList = (*AccessList)(&tx.Message.AccessList)
-		enc.Nonce = (*hexutil.Uint64)(&tx.Message.Nonce)
-		enc.Gas = (*hexutil.Uint64)(&tx.Message.Gas)
-		enc.MaxFeePerGas = (*hexutil.Big)(u256ToBig(&tx.Message.GasFeeCap))
-		enc.MaxPriorityFeePerGas = (*hexutil.Big)(u256ToBig(&tx.Message.GasTipCap))
-		enc.Value = (*hexutil.Big)(u256ToBig(&tx.Message.Value))
-		enc.Data = (*hexutil.Bytes)(&tx.Message.Data)
-		enc.To = t.To()
-		v, r, s := tx.rawSignatureValues()
+		enc.ChainID = (*hexutil.Big)(itx.chainID())
+		enc.AccessList = (*AccessList)(&itx.Message.AccessList)
+		enc.Nonce = (*hexutil.Uint64)(&itx.Message.Nonce)
+		enc.Gas = (*hexutil.Uint64)(&itx.Message.Gas)
+		enc.MaxFeePerGas = (*hexutil.Big)(itx.gasFeeCap())
+		enc.MaxPriorityFeePerGas = (*hexutil.Big)(itx.gasTipCap())
+		enc.Value = (*hexutil.Big)(itx.value())
+		enc.Data = (*hexutil.Bytes)(&itx.Message.Data)
+		v, r, s := itx.rawSignatureValues()
 		enc.V = (*hexutil.Big)(v)
 		enc.R = (*hexutil.Big)(r)
 		enc.S = (*hexutil.Big)(s)
-		enc.MaxFeePerDataGas = (*hexutil.Big)(u256ToBig(&tx.Message.MaxFeePerDataGas))
-		enc.BlobVersionedHashes = tx.Message.BlobVersionedHashes
-		if t.wrapData != nil {
-			enc.Blobs = t.wrapData.blobs()
-			enc.BlobKzgs = t.wrapData.kzgs()
-			enc.KzgAggregatedProof = t.wrapData.aggregatedProof()
-		}
-=======
-		enc.To = tx.To()
->>>>>>> c2794dda
+		enc.MaxFeePerDataGas = (*hexutil.Big)(itx.maxFeePerDataGas())
+		enc.BlobVersionedHashes = itx.Message.BlobVersionedHashes
+		if tx.wrapData != nil {
+			enc.Blobs = tx.wrapData.blobs()
+			enc.BlobKzgs = tx.wrapData.kzgs()
+			enc.KzgAggregatedProof = tx.wrapData.aggregatedProof()
+		}
+		enc.To = tx.To()
 	}
 	return json.Marshal(&enc)
 }
@@ -515,7 +511,7 @@
 		itx.Message.BlobVersionedHashes = dec.BlobVersionedHashes
 		// A BlobTx may not contain data
 		if len(dec.Blobs) != 0 || len(dec.BlobKzgs) != 0 {
-			t.wrapData = &BlobTxWrapData{
+			tx.wrapData = &BlobTxWrapData{
 				BlobKzgs:           dec.BlobKzgs,
 				Blobs:              dec.Blobs,
 				KzgAggregatedProof: dec.KzgAggregatedProof,

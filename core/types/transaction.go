--- conflicted
+++ resolved
@@ -243,12 +243,8 @@
 	if err != nil {
 		return err
 	}
-<<<<<<< HEAD
-	tx.setDecoded(inner, 0)
+	tx.setDecoded(inner, uint64(len(b)))
 	tx.wrapData = wrapData
-=======
-	tx.setDecoded(inner, uint64(len(b)))
->>>>>>> c2794dda
 	return nil
 }
 
@@ -543,16 +539,10 @@
 	return h
 }
 
-<<<<<<< HEAD
-// Size returns the true RLP encoded storage size of the transaction, either by
-// encoding and returning it, or returning a previously cached value.
-// This *excludes* wrap-data.
-func (tx *Transaction) Size() common.StorageSize {
-=======
 // Size returns the true encoded storage size of the transaction, either by encoding
 // and returning it, or returning a previously cached value.
+// This *excludes* wrap-data.
 func (tx *Transaction) Size() uint64 {
->>>>>>> c2794dda
 	if size := tx.size.Load(); size != nil {
 		return size.(uint64)
 	}
@@ -931,7 +921,7 @@
 		err := s.Decode(&inner)
 		if err == nil {
 			tx.Tx = new(Transaction)
-			tx.Tx.setDecoded(&inner, int(rlp.ListSize(size)))
+			tx.Tx.setDecoded(&inner, rlp.ListSize(size))
 		}
 		return err
 	default:

// Copyright 2014 The go-ethereum Authors
// This file is part of the go-ethereum library.
//
// The go-ethereum library is free software: you can redistribute it and/or modify
// it under the terms of the GNU Lesser General Public License as published by
// the Free Software Foundation, either version 3 of the License, or
// (at your option) any later version.
//
// The go-ethereum library is distributed in the hope that it will be useful,
// but WITHOUT ANY WARRANTY; without even the implied warranty of
// MERCHANTABILITY or FITNESS FOR A PARTICULAR PURPOSE. See the
// GNU Lesser General Public License for more details.
//
// You should have received a copy of the GNU Lesser General Public License
// along with the go-ethereum library. If not, see <http://www.gnu.org/licenses/>.

package types

import (
	"bytes"
	"errors"
	"io"
	"math/big"
	"sync/atomic"
	"time"

	"github.com/ethereum/go-ethereum/common"
	"github.com/ethereum/go-ethereum/common/math"
	"github.com/ethereum/go-ethereum/crypto"
	"github.com/ethereum/go-ethereum/rlp"
)

var (
	ErrInvalidSig           = errors.New("invalid transaction v, r, s values")
	ErrUnexpectedProtection = errors.New("transaction type does not supported EIP-155 protected signatures")
	ErrInvalidTxType        = errors.New("transaction type not valid in this context")
	ErrTxTypeNotSupported   = errors.New("transaction type not supported")
	ErrGasFeeCapTooLow      = errors.New("fee cap less than base fee")
	errShortTypedTx         = errors.New("typed transaction too short")
)

// Transaction types.
const (
	ArbitrumDepositTxType         = 0x64
	ArbitrumUnsignedTxType        = 0x65
	ArbitrumContractTxType        = 0x66
	ArbitrumRetryTxType           = 0x68
	ArbitrumSubmitRetryableTxType = 0x69
	ArbitrumInternalTxType        = 0x6A
	ArbitrumLegacyTxType          = 0x78

	LegacyTxType     = 0x00
	AccessListTxType = 0x01
	DynamicFeeTxType = 0x02
	BlobTxType       = 0x03
)

// Transaction is an Ethereum transaction.
type Transaction struct {
	inner TxData    // Consensus contents of a transaction
	time  time.Time // Time first seen locally (spam avoidance)

	// Arbitrum cache: must be atomically accessed
	CalldataUnits uint64

	// caches
	hash atomic.Value
	size atomic.Value
	from atomic.Value
}

// NewTx creates a new transaction.
func NewTx(inner TxData) *Transaction {
	tx := new(Transaction)
	tx.setDecoded(inner.copy(), 0)
	return tx
}

// TxData is the underlying data of a transaction.
//
// This is implemented by DynamicFeeTx, LegacyTx and AccessListTx.
type TxData interface {
	txType() byte // returns the type ID
	copy() TxData // creates a deep copy and initializes all fields

	chainID() *big.Int
	accessList() AccessList
	data() []byte
	gas() uint64
	gasPrice() *big.Int
	gasTipCap() *big.Int
	gasFeeCap() *big.Int
	value() *big.Int
	nonce() uint64
	to() *common.Address

	rawSignatureValues() (v, r, s *big.Int)
	setSignatureValues(chainID, v, r, s *big.Int)

	skipAccountChecks() bool

	// effectiveGasPrice computes the gas price paid by the transaction, given
	// the inclusion block baseFee.
	//
	// Unlike other TxData methods, the returned *big.Int should be an independent
	// copy of the computed value, i.e. callers are allowed to mutate the result.
	// Method implementations can use 'dst' to store the result.
	effectiveGasPrice(dst *big.Int, baseFee *big.Int) *big.Int

	encode(*bytes.Buffer) error
	decode([]byte) error
}

// EncodeRLP implements rlp.Encoder
func (tx *Transaction) EncodeRLP(w io.Writer) error {
	if tx.Type() == LegacyTxType {
		return rlp.Encode(w, tx.inner)
	}
	// It's an EIP-2718 typed TX envelope.
	buf := encodeBufferPool.Get().(*bytes.Buffer)
	defer encodeBufferPool.Put(buf)
	buf.Reset()
	if err := tx.encodeTyped(buf); err != nil {
		return err
	}
	return rlp.Encode(w, buf.Bytes())
}

// encodeTyped writes the canonical encoding of a typed transaction to w.
func (tx *Transaction) encodeTyped(w *bytes.Buffer) error {
	w.WriteByte(tx.Type())
	return tx.inner.encode(w)
}

// MarshalBinary returns the canonical encoding of the transaction.
// For legacy transactions, it returns the RLP encoding. For EIP-2718 typed
// transactions, it returns the type and payload.
func (tx *Transaction) MarshalBinary() ([]byte, error) {
	if tx.Type() == LegacyTxType {
		return rlp.EncodeToBytes(tx.inner)
	}
	var buf bytes.Buffer
	err := tx.encodeTyped(&buf)
	return buf.Bytes(), err
}

// DecodeRLP implements rlp.Decoder
func (tx *Transaction) DecodeRLP(s *rlp.Stream) error {
	kind, size, err := s.Kind()
	switch {
	case err != nil:
		return err
	case kind == rlp.List:
		// It's a legacy transaction.
		var inner LegacyTx
		err := s.Decode(&inner)
		if err == nil {
			tx.setDecoded(&inner, rlp.ListSize(size))
		}
		return err
	case kind == rlp.Byte:
		return errShortTypedTx
	default:
		// It's an EIP-2718 typed TX envelope.
		// First read the tx payload bytes into a temporary buffer.
		b, buf, err := getPooledBuffer(size)
		if err != nil {
			return err
		}
		defer encodeBufferPool.Put(buf)
		if err := s.ReadBytes(b); err != nil {
			return err
		}
		// Now decode the inner transaction.
		inner, err := tx.decodeTyped(b, true)
		if err == nil {
			tx.setDecoded(inner, size)
		}
		return err
	}
}

// UnmarshalBinary decodes the canonical encoding of transactions.
// It supports legacy RLP transactions and EIP-2718 typed transactions.
func (tx *Transaction) UnmarshalBinary(b []byte) error {
	if len(b) > 0 && b[0] > 0x7f {
		// It's a legacy transaction.
		var data LegacyTx
		err := rlp.DecodeBytes(b, &data)
		if err != nil {
			return err
		}
		tx.setDecoded(&data, uint64(len(b)))
		return nil
	}
<<<<<<< HEAD
	// It's an EIP2718 typed transaction envelope.
	inner, err := tx.decodeTyped(b, false)
=======
	// It's an EIP-2718 typed transaction envelope.
	inner, err := tx.decodeTyped(b)
>>>>>>> 339a4cf0
	if err != nil {
		return err
	}
	tx.setDecoded(inner, uint64(len(b)))
	return nil
}

// decodeTyped decodes a typed transaction from the canonical format.
func (tx *Transaction) decodeTyped(b []byte, arbParsing bool) (TxData, error) {
	if len(b) <= 1 {
		return nil, errShortTypedTx
	}
	var inner TxData
	if arbParsing {
		switch b[0] {
		case ArbitrumDepositTxType:
			inner = new(ArbitrumDepositTx)
		case ArbitrumInternalTxType:
			inner = new(ArbitrumInternalTx)
		case ArbitrumUnsignedTxType:
			inner = new(ArbitrumUnsignedTx)
		case ArbitrumContractTxType:
			inner = new(ArbitrumContractTx)
		case ArbitrumRetryTxType:
			inner = new(ArbitrumRetryTx)
		case ArbitrumSubmitRetryableTxType:
			inner = new(ArbitrumSubmitRetryableTx)
		case ArbitrumLegacyTxType:
			inner = new(ArbitrumLegacyTxData)
		default:
			arbParsing = false
		}
	}
	if !arbParsing {
		switch b[0] {
		case AccessListTxType:
			inner = new(AccessListTx)
		case DynamicFeeTxType:
			inner = new(DynamicFeeTx)
		case BlobTxType:
			inner = new(BlobTx)
		default:
			return nil, ErrTxTypeNotSupported
		}
	}
	err := inner.decode(b[1:])
	return inner, err
}

// setDecoded sets the inner transaction and size after decoding.
func (tx *Transaction) setDecoded(inner TxData, size uint64) {
	tx.inner = inner
	tx.time = time.Now()
	if size > 0 {
		tx.size.Store(size)
	}
}

func sanityCheckSignature(v *big.Int, r *big.Int, s *big.Int, maybeProtected bool) error {
	if isProtectedV(v) && !maybeProtected {
		return ErrUnexpectedProtection
	}

	var plainV byte
	if isProtectedV(v) {
		chainID := deriveChainId(v).Uint64()
		plainV = byte(v.Uint64() - 35 - 2*chainID)
	} else if maybeProtected {
		// Only EIP-155 signatures can be optionally protected. Since
		// we determined this v value is not protected, it must be a
		// raw 27 or 28.
		plainV = byte(v.Uint64() - 27)
	} else {
		// If the signature is not optionally protected, we assume it
		// must already be equal to the recovery id.
		plainV = byte(v.Uint64())
	}
	if !crypto.ValidateSignatureValues(plainV, r, s, false) {
		return ErrInvalidSig
	}

	return nil
}

func isProtectedV(V *big.Int) bool {
	if V.BitLen() <= 8 {
		v := V.Uint64()
		return v != 27 && v != 28 && v != 1 && v != 0
	}
	// anything not 27 or 28 is considered protected
	return true
}

// Protected says whether the transaction is replay-protected.
func (tx *Transaction) Protected() bool {
	switch tx := tx.inner.(type) {
	case *LegacyTx:
		return tx.V != nil && isProtectedV(tx.V)
	default:
		return true
	}
}

// Type returns the transaction type.
func (tx *Transaction) Type() uint8 {
	return tx.inner.txType()
}

func (tx *Transaction) GetInner() TxData {
	return tx.inner.copy()
}

// ChainId returns the EIP155 chain ID of the transaction. The return value will always be
// non-nil. For legacy transactions which are not replay-protected, the return value is
// zero.
func (tx *Transaction) ChainId() *big.Int {
	return tx.inner.chainID()
}

// Data returns the input data of the transaction.
func (tx *Transaction) Data() []byte { return tx.inner.data() }

// AccessList returns the access list of the transaction.
func (tx *Transaction) AccessList() AccessList { return tx.inner.accessList() }

// Gas returns the gas limit of the transaction.
func (tx *Transaction) Gas() uint64 { return tx.inner.gas() }

// GasPrice returns the gas price of the transaction.
func (tx *Transaction) GasPrice() *big.Int { return new(big.Int).Set(tx.inner.gasPrice()) }

// GasTipCap returns the gasTipCap per gas of the transaction.
func (tx *Transaction) GasTipCap() *big.Int { return new(big.Int).Set(tx.inner.gasTipCap()) }

// GasFeeCap returns the fee cap per gas of the transaction.
func (tx *Transaction) GasFeeCap() *big.Int { return new(big.Int).Set(tx.inner.gasFeeCap()) }

// Value returns the ether amount of the transaction.
func (tx *Transaction) Value() *big.Int { return new(big.Int).Set(tx.inner.value()) }

// Nonce returns the sender account nonce of the transaction.
func (tx *Transaction) Nonce() uint64 { return tx.inner.nonce() }

// To returns the recipient address of the transaction.
// For contract-creation transactions, To returns nil.
func (tx *Transaction) To() *common.Address {
	return copyAddressPtr(tx.inner.to())
}

// Cost returns (gas * gasPrice) + (blobGas * blobGasPrice) + value.
func (tx *Transaction) Cost() *big.Int {
	total := new(big.Int).Mul(tx.GasPrice(), new(big.Int).SetUint64(tx.Gas()))
	if tx.Type() == BlobTxType {
		total.Add(total, new(big.Int).Mul(tx.BlobGasFeeCap(), new(big.Int).SetUint64(tx.BlobGas())))
	}
	total.Add(total, tx.Value())
	return total
}

// RawSignatureValues returns the V, R, S signature values of the transaction.
// The return values should not be modified by the caller.
func (tx *Transaction) RawSignatureValues() (v, r, s *big.Int) {
	return tx.inner.rawSignatureValues()
}

// GasFeeCapCmp compares the fee cap of two transactions.
func (tx *Transaction) GasFeeCapCmp(other *Transaction) int {
	return tx.inner.gasFeeCap().Cmp(other.inner.gasFeeCap())
}

// GasFeeCapIntCmp compares the fee cap of the transaction against the given fee cap.
func (tx *Transaction) GasFeeCapIntCmp(other *big.Int) int {
	return tx.inner.gasFeeCap().Cmp(other)
}

// GasTipCapCmp compares the gasTipCap of two transactions.
func (tx *Transaction) GasTipCapCmp(other *Transaction) int {
	return tx.inner.gasTipCap().Cmp(other.inner.gasTipCap())
}

// GasTipCapIntCmp compares the gasTipCap of the transaction against the given gasTipCap.
func (tx *Transaction) GasTipCapIntCmp(other *big.Int) int {
	return tx.inner.gasTipCap().Cmp(other)
}

// EffectiveGasTip returns the effective miner gasTipCap for the given base fee.
// Note: if the effective gasTipCap is negative, this method returns both error
// the actual negative value, _and_ ErrGasFeeCapTooLow
func (tx *Transaction) EffectiveGasTip(baseFee *big.Int) (*big.Int, error) {
	if baseFee == nil {
		return tx.GasTipCap(), nil
	}
	var err error
	gasFeeCap := tx.GasFeeCap()
	if gasFeeCap.Cmp(baseFee) == -1 {
		err = ErrGasFeeCapTooLow
	}
	return math.BigMin(tx.GasTipCap(), gasFeeCap.Sub(gasFeeCap, baseFee)), err
}

// EffectiveGasTipValue is identical to EffectiveGasTip, but does not return an
// error in case the effective gasTipCap is negative
func (tx *Transaction) EffectiveGasTipValue(baseFee *big.Int) *big.Int {
	effectiveTip, _ := tx.EffectiveGasTip(baseFee)
	return effectiveTip
}

// EffectiveGasTipCmp compares the effective gasTipCap of two transactions assuming the given base fee.
func (tx *Transaction) EffectiveGasTipCmp(other *Transaction, baseFee *big.Int) int {
	if baseFee == nil {
		return tx.GasTipCapCmp(other)
	}
	return tx.EffectiveGasTipValue(baseFee).Cmp(other.EffectiveGasTipValue(baseFee))
}

// EffectiveGasTipIntCmp compares the effective gasTipCap of a transaction to the given gasTipCap.
func (tx *Transaction) EffectiveGasTipIntCmp(other *big.Int, baseFee *big.Int) int {
	if baseFee == nil {
		return tx.GasTipCapIntCmp(other)
	}
	return tx.EffectiveGasTipValue(baseFee).Cmp(other)
}

// BlobGas returns the blob gas limit of the transaction for blob transactions, 0 otherwise.
func (tx *Transaction) BlobGas() uint64 {
	if blobtx, ok := tx.inner.(*BlobTx); ok {
		return blobtx.blobGas()
	}
	return 0
}

// BlobGasFeeCap returns the blob gas fee cap per blob gas of the transaction for blob transactions, nil otherwise.
func (tx *Transaction) BlobGasFeeCap() *big.Int {
	if blobtx, ok := tx.inner.(*BlobTx); ok {
		return blobtx.BlobFeeCap.ToBig()
	}
	return nil
}

// BlobHashes returns the hashes of the blob commitments for blob transactions, nil otherwise.
func (tx *Transaction) BlobHashes() []common.Hash {
	if blobtx, ok := tx.inner.(*BlobTx); ok {
		return blobtx.BlobHashes
	}
	return nil
}

// BlobTxSidecar returns the sidecar of a blob transaction, nil otherwise.
func (tx *Transaction) BlobTxSidecar() *BlobTxSidecar {
	if blobtx, ok := tx.inner.(*BlobTx); ok {
		return blobtx.Sidecar
	}
	return nil
}

// BlobGasFeeCapCmp compares the blob fee cap of two transactions.
func (tx *Transaction) BlobGasFeeCapCmp(other *Transaction) int {
	return tx.BlobGasFeeCap().Cmp(other.BlobGasFeeCap())
}

// BlobGasFeeCapIntCmp compares the blob fee cap of the transaction against the given blob fee cap.
func (tx *Transaction) BlobGasFeeCapIntCmp(other *big.Int) int {
	return tx.BlobGasFeeCap().Cmp(other)
}

// WithoutBlobTxSidecar returns a copy of tx with the blob sidecar removed.
func (tx *Transaction) WithoutBlobTxSidecar() *Transaction {
	blobtx, ok := tx.inner.(*BlobTx)
	if !ok {
		return tx
	}
	cpy := &Transaction{
		inner: blobtx.withoutSidecar(),
		time:  tx.time,
	}
	// Note: tx.size cache not carried over because the sidecar is included in size!
	if h := tx.hash.Load(); h != nil {
		cpy.hash.Store(h)
	}
	if f := tx.from.Load(); f != nil {
		cpy.from.Store(f)
	}
	return cpy
}

// SetTime sets the decoding time of a transaction. This is used by tests to set
// arbitrary times and by persistent transaction pools when loading old txs from
// disk.
func (tx *Transaction) SetTime(t time.Time) {
	tx.time = t
}

// Time returns the time when the transaction was first seen on the network. It
// is a heuristic to prefer mining older txs vs new all other things equal.
func (tx *Transaction) Time() time.Time {
	return tx.time
}

// Hash returns the transaction hash.
func (tx *Transaction) Hash() common.Hash {
	if hash := tx.hash.Load(); hash != nil {
		return hash.(common.Hash)
	}

	var h common.Hash
	if tx.Type() == LegacyTxType {
		h = rlpHash(tx.inner)
	} else if tx.Type() == ArbitrumLegacyTxType {
		h = tx.inner.(*ArbitrumLegacyTxData).HashOverride
	} else {
		h = prefixedRlpHash(tx.Type(), tx.inner)
	}
	tx.hash.Store(h)
	return h
}

// Size returns the true encoded storage size of the transaction, either by encoding
// and returning it, or returning a previously cached value.
func (tx *Transaction) Size() uint64 {
	if size := tx.size.Load(); size != nil {
		return size.(uint64)
	}

	// Cache miss, encode and cache.
	// Note we rely on the assumption that all tx.inner values are RLP-encoded!
	c := writeCounter(0)
	rlp.Encode(&c, &tx.inner)
	size := uint64(c)

	// For blob transactions, add the size of the blob content and the outer list of the
	// tx + sidecar encoding.
	if sc := tx.BlobTxSidecar(); sc != nil {
		size += rlp.ListSize(sc.encodedSize())
	}

	// For typed transactions, the encoding also includes the leading type byte.
	if tx.Type() != LegacyTxType {
		size += 1
	}

	tx.size.Store(size)
	return size
}

// WithSignature returns a new transaction with the given signature.
// This signature needs to be in the [R || S || V] format where V is 0 or 1.
func (tx *Transaction) WithSignature(signer Signer, sig []byte) (*Transaction, error) {
	r, s, v, err := signer.SignatureValues(tx, sig)
	if err != nil {
		return nil, err
	}
	cpy := tx.inner.copy()
	cpy.setSignatureValues(signer.ChainID(), v, r, s)
	return &Transaction{inner: cpy, time: tx.time}, nil
}

// Transactions implements DerivableList for transactions.
type Transactions []*Transaction

// Len returns the length of s.
func (s Transactions) Len() int { return len(s) }

// EncodeIndex encodes the i'th transaction to w. Note that this does not check for errors
// because we assume that *Transaction will only ever contain valid txs that were either
// constructed by decoding or via public API in this package.
func (s Transactions) EncodeIndex(i int, w *bytes.Buffer) {
	tx := s[i]
	if tx.Type() == LegacyTxType {
		rlp.Encode(w, tx.inner)
	} else if tx.Type() == ArbitrumLegacyTxType {
		arbData := tx.inner.(*ArbitrumLegacyTxData)
		arbData.EncodeOnlyLegacyInto(w)
	} else {
		tx.encodeTyped(w)
	}
}

// TxDifference returns a new set which is the difference between a and b.
func TxDifference(a, b Transactions) Transactions {
	keep := make(Transactions, 0, len(a))

	remove := make(map[common.Hash]struct{})
	for _, tx := range b {
		remove[tx.Hash()] = struct{}{}
	}

	for _, tx := range a {
		if _, ok := remove[tx.Hash()]; !ok {
			keep = append(keep, tx)
		}
	}

	return keep
}

// HashDifference returns a new set which is the difference between a and b.
func HashDifference(a, b []common.Hash) []common.Hash {
	keep := make([]common.Hash, 0, len(a))

	remove := make(map[common.Hash]struct{})
	for _, hash := range b {
		remove[hash] = struct{}{}
	}

	for _, hash := range a {
		if _, ok := remove[hash]; !ok {
			keep = append(keep, hash)
		}
	}

	return keep
}

// TxByNonce implements the sort interface to allow sorting a list of transactions
// by their nonces. This is usually only useful for sorting transactions from a
// single account, otherwise a nonce comparison doesn't make much sense.
type TxByNonce Transactions

func (s TxByNonce) Len() int           { return len(s) }
func (s TxByNonce) Less(i, j int) bool { return s[i].Nonce() < s[j].Nonce() }
func (s TxByNonce) Swap(i, j int)      { s[i], s[j] = s[j], s[i] }

// copyAddressPtr copies an address.
func copyAddressPtr(a *common.Address) *common.Address {
	if a == nil {
		return nil
	}
	cpy := *a
	return &cpy
}<|MERGE_RESOLUTION|>--- conflicted
+++ resolved
@@ -193,13 +193,8 @@
 		tx.setDecoded(&data, uint64(len(b)))
 		return nil
 	}
-<<<<<<< HEAD
-	// It's an EIP2718 typed transaction envelope.
+	// It's an EIP-2718 typed transaction envelope.
 	inner, err := tx.decodeTyped(b, false)
-=======
-	// It's an EIP-2718 typed transaction envelope.
-	inner, err := tx.decodeTyped(b)
->>>>>>> 339a4cf0
 	if err != nil {
 		return err
 	}

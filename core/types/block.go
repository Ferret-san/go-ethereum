// Copyright 2014 The go-ethereum Authors
// This file is part of the go-ethereum library.
//
// The go-ethereum library is free software: you can redistribute it and/or modify
// it under the terms of the GNU Lesser General Public License as published by
// the Free Software Foundation, either version 3 of the License, or
// (at your option) any later version.
//
// The go-ethereum library is distributed in the hope that it will be useful,
// but WITHOUT ANY WARRANTY; without even the implied warranty of
// MERCHANTABILITY or FITNESS FOR A PARTICULAR PURPOSE. See the
// GNU Lesser General Public License for more details.
//
// You should have received a copy of the GNU Lesser General Public License
// along with the go-ethereum library. If not, see <http://www.gnu.org/licenses/>.

// Package types contains data types related to Ethereum consensus.
package types

import (
	"bytes"
	"encoding/binary"
	"fmt"
	"io"
	"math/big"
	"reflect"
	"sync/atomic"
	"time"

	"github.com/ethereum/go-ethereum/common"
	"github.com/ethereum/go-ethereum/common/hexutil"
	"github.com/ethereum/go-ethereum/rlp"
)

// A BlockNonce is a 64-bit hash which proves (combined with the
// mix-hash) that a sufficient amount of computation has been carried
// out on a block.
type BlockNonce [8]byte

// EncodeNonce converts the given integer to a block nonce.
func EncodeNonce(i uint64) BlockNonce {
	var n BlockNonce
	binary.BigEndian.PutUint64(n[:], i)
	return n
}

// Uint64 returns the integer value of a block nonce.
func (n BlockNonce) Uint64() uint64 {
	return binary.BigEndian.Uint64(n[:])
}

// MarshalText encodes n as a hex string with 0x prefix.
func (n BlockNonce) MarshalText() ([]byte, error) {
	return hexutil.Bytes(n[:]).MarshalText()
}

// UnmarshalText implements encoding.TextUnmarshaler.
func (n *BlockNonce) UnmarshalText(input []byte) error {
	return hexutil.UnmarshalFixedText("BlockNonce", input, n[:])
}

//go:generate go run github.com/fjl/gencodec -type Header -field-override headerMarshaling -out gen_header_json.go
//go:generate go run ../../rlp/rlpgen -type Header -out gen_header_rlp.go

// Header represents a block header in the Ethereum blockchain.
type Header struct {
	ParentHash  common.Hash    `json:"parentHash"       gencodec:"required"`
	UncleHash   common.Hash    `json:"sha3Uncles"       gencodec:"required"`
	Coinbase    common.Address `json:"miner"`
	Root        common.Hash    `json:"stateRoot"        gencodec:"required"`
	TxHash      common.Hash    `json:"transactionsRoot" gencodec:"required"`
	ReceiptHash common.Hash    `json:"receiptsRoot"     gencodec:"required"`
	Bloom       Bloom          `json:"logsBloom"        gencodec:"required"`
	Difficulty  *big.Int       `json:"difficulty"       gencodec:"required"`
	Number      *big.Int       `json:"number"           gencodec:"required"`
	GasLimit    uint64         `json:"gasLimit"         gencodec:"required"`
	GasUsed     uint64         `json:"gasUsed"          gencodec:"required"`
	Time        uint64         `json:"timestamp"        gencodec:"required"`
	Extra       []byte         `json:"extraData"        gencodec:"required"`
	MixDigest   common.Hash    `json:"mixHash"`
	Nonce       BlockNonce     `json:"nonce"`

	// BaseFee was added by EIP-1559 and is ignored in legacy headers.
	BaseFee *big.Int `json:"baseFeePerGas" rlp:"optional"`

<<<<<<< HEAD
	// ExcessDataGas was added by EIP-4844 and is ignored in legacy headers.
	ExcessDataGas *big.Int `json:"excessDataGas" rlp:"optional"`
=======
	// WithdrawalsHash was added by EIP-4895 and is ignored in legacy headers.
	WithdrawalsHash *common.Hash `json:"withdrawalsRoot" rlp:"optional"`
>>>>>>> c2794dda

	/*
		TODO (MariusVanDerWijden) Add this field once needed
		// Random was added during the merge and contains the BeaconState randomness
		Random common.Hash `json:"random" rlp:"optional"`
	*/
}

// field type overrides for gencodec
type headerMarshaling struct {
	Difficulty    *hexutil.Big
	Number        *hexutil.Big
	GasLimit      hexutil.Uint64
	GasUsed       hexutil.Uint64
	Time          hexutil.Uint64
	Extra         hexutil.Bytes
	BaseFee       *hexutil.Big
	ExcessDataGas *hexutil.Big
	Hash          common.Hash `json:"hash"` // adds call to Hash() in MarshalJSON
}

// SetExcessDataGas sets the excess_data_gas field in the header
func (h *Header) SetExcessDataGas(v *big.Int) {
	h.ExcessDataGas = new(big.Int)
	if v != nil {
		h.ExcessDataGas.Set(v)
	}
}

// Hash returns the block hash of the header, which is simply the keccak256 hash of its
// RLP encoding.
func (h *Header) Hash() common.Hash {
	return rlpHash(h)
}

var headerSize = common.StorageSize(reflect.TypeOf(Header{}).Size())

// Size returns the approximate memory used by all internal contents. It is used
// to approximate and limit the memory consumption of various caches.
func (h *Header) Size() common.StorageSize {
	var baseFeeBits int
	if h.BaseFee != nil {
		baseFeeBits = h.BaseFee.BitLen()
	}
	return headerSize + common.StorageSize(len(h.Extra)+(h.Difficulty.BitLen()+h.Number.BitLen()+baseFeeBits)/8)
}

// SanityCheck checks a few basic things -- these checks are way beyond what
// any 'sane' production values should hold, and can mainly be used to prevent
// that the unbounded fields are stuffed with junk data to add processing
// overhead
func (h *Header) SanityCheck() error {
	if h.Number != nil && !h.Number.IsUint64() {
		return fmt.Errorf("too large block number: bitlen %d", h.Number.BitLen())
	}
	if h.Difficulty != nil {
		if diffLen := h.Difficulty.BitLen(); diffLen > 80 {
			return fmt.Errorf("too large block difficulty: bitlen %d", diffLen)
		}
	}
	if eLen := len(h.Extra); eLen > 100*1024 {
		return fmt.Errorf("too large block extradata: size %d", eLen)
	}
	if h.BaseFee != nil {
		if bfLen := h.BaseFee.BitLen(); bfLen > 256 {
			return fmt.Errorf("too large base fee: bitlen %d", bfLen)
		}
	}
	return nil
}

// EmptyBody returns true if there is no additional 'body' to complete the header
// that is: no transactions, no uncles and no withdrawals.
func (h *Header) EmptyBody() bool {
	if h.WithdrawalsHash == nil {
		return h.TxHash == EmptyTxsHash && h.UncleHash == EmptyUncleHash
	}
	return h.TxHash == EmptyTxsHash && h.UncleHash == EmptyUncleHash && *h.WithdrawalsHash == EmptyWithdrawalsHash
}

// EmptyReceipts returns true if there are no receipts for this header/block.
func (h *Header) EmptyReceipts() bool {
	return h.ReceiptHash == EmptyReceiptsHash
}

// Body is a simple (mutable, non-safe) data container for storing and moving
// a block's data contents (transactions and uncles) together.
type Body struct {
	Transactions []*Transaction
	Uncles       []*Header
	Withdrawals  []*Withdrawal `rlp:"optional"`
}

// Block represents an entire block in the Ethereum blockchain.
type Block struct {
	header       *Header
	uncles       []*Header
	transactions Transactions
	withdrawals  Withdrawals

	// caches
	hash atomic.Value
	size atomic.Value

	// These fields are used by package eth to track
	// inter-peer block relay.
	ReceivedAt   time.Time
	ReceivedFrom interface{}
}

// a view over a transaction to RLP encode/decode it the minimal way
type minimalTx Transaction

func (tx *minimalTx) DecodeRLP(s *rlp.Stream) error {
	kind, size, err := s.Kind()
	switch {
	case err != nil:
		return err
	case kind == rlp.List:
		// It's a legacy transaction.
		var inner LegacyTx
		err := s.Decode(&inner)
		if err == nil {
			(*Transaction)(tx).setDecoded(&inner, int(rlp.ListSize(size)))
		}
		return err
	case kind == rlp.String:
		// It's an EIP-2718 typed TX envelope.
		var b []byte
		if b, err = s.Bytes(); err != nil {
			return err
		}
		inner, err := (*Transaction)(tx).decodeTypedMinimal(b, false)
		if err == nil {
			(*Transaction)(tx).setDecoded(inner, len(b))
		}
		return err
	default:
		return rlp.ErrExpectedList
	}
}

func (tx *minimalTx) EncodeRLP(w io.Writer) error {
	if (*Transaction)(tx).Type() == LegacyTxType {
		return rlp.Encode(w, tx.inner)
	}
	// It's an EIP-2718 typed TX envelope.
	buf := encodeBufferPool.Get().(*bytes.Buffer)
	defer encodeBufferPool.Put(buf)
	buf.Reset()
	if err := (*Transaction)(tx).encodeTypedMinimal(buf); err != nil {
		return err
	}
	return rlp.Encode(w, buf.Bytes())
}

// a view over a regular transactions slice, to RLP decode/encode the transactions all the minimal way
type extBlockTxs []*Transaction

func (txs *extBlockTxs) DecodeRLP(s *rlp.Stream) error {
	// we need generics to do this nicely...
	var out []*minimalTx
	for i, tx := range *txs {
		out[i] = (*minimalTx)(tx)
	}
	if err := s.Decode(&out); err != nil {
		return fmt.Errorf("failed to decode list of minimal txs: %v", err)
	}
	rawtxs := make([]*Transaction, len(out))
	for i, tx := range out {
		rawtxs[i] = (*Transaction)(tx)
	}
	*txs = rawtxs
	return nil
}

func (txs *extBlockTxs) EncodeRLP(w io.Writer) error {
	out := make([]*minimalTx, len(*txs))
	for i, tx := range *txs {
		out[i] = (*minimalTx)(tx)
	}
	return rlp.Encode(w, &out)
}

// "external" block encoding. used for eth protocol, etc.
type extblock struct {
<<<<<<< HEAD
	Header *Header
	Txs    *extBlockTxs
	Uncles []*Header
=======
	Header      *Header
	Txs         []*Transaction
	Uncles      []*Header
	Withdrawals []*Withdrawal `rlp:"optional"`
>>>>>>> c2794dda
}

// NewBlock creates a new block. The input data is copied,
// changes to header and to the field values will not affect the
// block.
//
// The values of TxHash, UncleHash, ReceiptHash and Bloom in header
// are ignored and set to values derived from the given txs, uncles
// and receipts.
func NewBlock(header *Header, txs []*Transaction, uncles []*Header, receipts []*Receipt, hasher TrieHasher) *Block {
	b := &Block{header: CopyHeader(header)}

	// TODO: panic if len(txs) != len(receipts)
	if len(txs) == 0 {
		b.header.TxHash = EmptyTxsHash
	} else {
		b.header.TxHash = DeriveSha(Transactions(txs), hasher)
		b.transactions = make(Transactions, len(txs))
		copy(b.transactions, txs)
	}

	if len(receipts) == 0 {
		b.header.ReceiptHash = EmptyReceiptsHash
	} else {
		b.header.ReceiptHash = DeriveSha(Receipts(receipts), hasher)
		b.header.Bloom = CreateBloom(receipts)
	}

	if len(uncles) == 0 {
		b.header.UncleHash = EmptyUncleHash
	} else {
		b.header.UncleHash = CalcUncleHash(uncles)
		b.uncles = make([]*Header, len(uncles))
		for i := range uncles {
			b.uncles[i] = CopyHeader(uncles[i])
		}
	}

	return b
}

// NewBlockWithWithdrawals creates a new block with withdrawals. The input data
// is copied, changes to header and to the field values will not
// affect the block.
//
// The values of TxHash, UncleHash, ReceiptHash and Bloom in header
// are ignored and set to values derived from the given txs, uncles
// and receipts.
func NewBlockWithWithdrawals(header *Header, txs []*Transaction, uncles []*Header, receipts []*Receipt, withdrawals []*Withdrawal, hasher TrieHasher) *Block {
	b := NewBlock(header, txs, uncles, receipts, hasher)

	if withdrawals == nil {
		b.header.WithdrawalsHash = nil
	} else if len(withdrawals) == 0 {
		b.header.WithdrawalsHash = &EmptyWithdrawalsHash
	} else {
		h := DeriveSha(Withdrawals(withdrawals), hasher)
		b.header.WithdrawalsHash = &h
	}

	return b.WithWithdrawals(withdrawals)
}

// NewBlockWithHeader creates a block with the given header data. The
// header data is copied, changes to header and to the field values
// will not affect the block.
func NewBlockWithHeader(header *Header) *Block {
	return &Block{header: CopyHeader(header)}
}

// CopyHeader creates a deep copy of a block header to prevent side effects from
// modifying a header variable.
func CopyHeader(h *Header) *Header {
	cpy := *h
	if cpy.Difficulty = new(big.Int); h.Difficulty != nil {
		cpy.Difficulty.Set(h.Difficulty)
	}
	if cpy.Number = new(big.Int); h.Number != nil {
		cpy.Number.Set(h.Number)
	}
	if h.BaseFee != nil {
		cpy.BaseFee = new(big.Int).Set(h.BaseFee)
	}
	if h.ExcessDataGas != nil {
		cpy.SetExcessDataGas(h.ExcessDataGas)
	}
	if len(h.Extra) > 0 {
		cpy.Extra = make([]byte, len(h.Extra))
		copy(cpy.Extra, h.Extra)
	}
	if h.WithdrawalsHash != nil {
		*cpy.WithdrawalsHash = *h.WithdrawalsHash
	}
	return &cpy
}

// DecodeRLP decodes the Ethereum
func (b *Block) DecodeRLP(s *rlp.Stream) error {
	eb := extblock{Txs: new(extBlockTxs)}
	_, size, _ := s.Kind()
	if err := s.Decode(&eb); err != nil {
		return err
	}
<<<<<<< HEAD
	for i, tx := range *eb.Txs {
		if tx.wrapData != nil {
			return fmt.Errorf("transactions in blocks must not contain wrap-data, tx %d is bad", i)
		}
	}
	b.header, b.uncles, b.transactions = eb.Header, eb.Uncles, []*Transaction(*eb.Txs)
	b.size.Store(common.StorageSize(rlp.ListSize(size)))
=======
	b.header, b.uncles, b.transactions, b.withdrawals = eb.Header, eb.Uncles, eb.Txs, eb.Withdrawals
	b.size.Store(rlp.ListSize(size))
>>>>>>> c2794dda
	return nil
}

// EncodeRLP serializes b into the Ethereum RLP block format.
func (b *Block) EncodeRLP(w io.Writer) error {
	return rlp.Encode(w, extblock{
<<<<<<< HEAD
		Header: b.header,
		Txs:    (*extBlockTxs)(&b.transactions),
		Uncles: b.uncles,
=======
		Header:      b.header,
		Txs:         b.transactions,
		Uncles:      b.uncles,
		Withdrawals: b.withdrawals,
>>>>>>> c2794dda
	})
}

// TODO: copies

func (b *Block) Uncles() []*Header          { return b.uncles }
func (b *Block) Transactions() Transactions { return b.transactions }

func (b *Block) Transaction(hash common.Hash) *Transaction {
	for _, transaction := range b.transactions {
		if transaction.Hash() == hash {
			return transaction
		}
	}
	return nil
}

func (b *Block) Number() *big.Int     { return new(big.Int).Set(b.header.Number) }
func (b *Block) GasLimit() uint64     { return b.header.GasLimit }
func (b *Block) GasUsed() uint64      { return b.header.GasUsed }
func (b *Block) Difficulty() *big.Int { return new(big.Int).Set(b.header.Difficulty) }
func (b *Block) Time() uint64         { return b.header.Time }

func (b *Block) NumberU64() uint64        { return b.header.Number.Uint64() }
func (b *Block) MixDigest() common.Hash   { return b.header.MixDigest }
func (b *Block) Nonce() uint64            { return binary.BigEndian.Uint64(b.header.Nonce[:]) }
func (b *Block) Bloom() Bloom             { return b.header.Bloom }
func (b *Block) Coinbase() common.Address { return b.header.Coinbase }
func (b *Block) Root() common.Hash        { return b.header.Root }
func (b *Block) ParentHash() common.Hash  { return b.header.ParentHash }
func (b *Block) TxHash() common.Hash      { return b.header.TxHash }
func (b *Block) ReceiptHash() common.Hash { return b.header.ReceiptHash }
func (b *Block) UncleHash() common.Hash   { return b.header.UncleHash }
func (b *Block) Extra() []byte            { return common.CopyBytes(b.header.Extra) }

func (b *Block) BaseFee() *big.Int {
	if b.header.BaseFee == nil {
		return nil
	}
	return new(big.Int).Set(b.header.BaseFee)
}

<<<<<<< HEAD
func (b *Block) ExcessDataGas() *big.Int {
	if b.header.ExcessDataGas == nil {
		return nil
	}
	return new(big.Int).Set(b.header.ExcessDataGas)
=======
func (b *Block) Withdrawals() Withdrawals {
	return b.withdrawals
>>>>>>> c2794dda
}

func (b *Block) Header() *Header { return CopyHeader(b.header) }

// Body returns the non-header content of the block.
func (b *Block) Body() *Body { return &Body{b.transactions, b.uncles, b.withdrawals} }

// Size returns the true RLP encoded storage size of the block, either by encoding
// and returning it, or returning a previously cached value.
func (b *Block) Size() uint64 {
	if size := b.size.Load(); size != nil {
		return size.(uint64)
	}
	c := writeCounter(0)
	rlp.Encode(&c, b)
	b.size.Store(uint64(c))
	return uint64(c)
}

// SanityCheck can be used to prevent that unbounded fields are
// stuffed with junk data to add processing overhead
func (b *Block) SanityCheck() error {
	return b.header.SanityCheck()
}

type writeCounter uint64

func (c *writeCounter) Write(b []byte) (int, error) {
	*c += writeCounter(len(b))
	return len(b), nil
}

func CalcUncleHash(uncles []*Header) common.Hash {
	if len(uncles) == 0 {
		return EmptyUncleHash
	}
	return rlpHash(uncles)
}

// WithSeal returns a new block with the data from b but the header replaced with
// the sealed one.
func (b *Block) WithSeal(header *Header) *Block {
	cpy := *header

	return &Block{
		header:       &cpy,
		transactions: b.transactions,
		uncles:       b.uncles,
		withdrawals:  b.withdrawals,
	}
}

// WithBody returns a new block with the given transaction and uncle contents.
func (b *Block) WithBody(transactions []*Transaction, uncles []*Header) *Block {
	block := &Block{
		header:       CopyHeader(b.header),
		transactions: make([]*Transaction, len(transactions)),
		uncles:       make([]*Header, len(uncles)),
	}
	copy(block.transactions, transactions)
	for i := range uncles {
		block.uncles[i] = CopyHeader(uncles[i])
	}
	return block
}

// WithWithdrawals sets the withdrawal contents of a block, does not return a new block.
func (b *Block) WithWithdrawals(withdrawals []*Withdrawal) *Block {
	if withdrawals != nil {
		b.withdrawals = make([]*Withdrawal, len(withdrawals))
		copy(b.withdrawals, withdrawals)
	}
	return b
}

// Hash returns the keccak256 hash of b's header.
// The hash is computed on the first call and cached thereafter.
func (b *Block) Hash() common.Hash {
	if hash := b.hash.Load(); hash != nil {
		return hash.(common.Hash)
	}
	v := b.header.Hash()
	b.hash.Store(v)
	return v
}

type Blocks []*Block

// HeaderParentHashFromRLP returns the parentHash of an RLP-encoded
// header. If 'header' is invalid, the zero hash is returned.
func HeaderParentHashFromRLP(header []byte) common.Hash {
	// parentHash is the first list element.
	listContent, _, err := rlp.SplitList(header)
	if err != nil {
		return common.Hash{}
	}
	parentHash, _, err := rlp.SplitString(listContent)
	if err != nil {
		return common.Hash{}
	}
	if len(parentHash) != 32 {
		return common.Hash{}
	}
	return common.BytesToHash(parentHash)
}<|MERGE_RESOLUTION|>--- conflicted
+++ resolved
@@ -83,13 +83,11 @@
 	// BaseFee was added by EIP-1559 and is ignored in legacy headers.
 	BaseFee *big.Int `json:"baseFeePerGas" rlp:"optional"`
 
-<<<<<<< HEAD
+	// WithdrawalsHash was added by EIP-4895 and is ignored in legacy headers.
+	WithdrawalsHash *common.Hash `json:"withdrawalsRoot" rlp:"optional"`
+
 	// ExcessDataGas was added by EIP-4844 and is ignored in legacy headers.
 	ExcessDataGas *big.Int `json:"excessDataGas" rlp:"optional"`
-=======
-	// WithdrawalsHash was added by EIP-4895 and is ignored in legacy headers.
-	WithdrawalsHash *common.Hash `json:"withdrawalsRoot" rlp:"optional"`
->>>>>>> c2794dda
 
 	/*
 		TODO (MariusVanDerWijden) Add this field once needed
@@ -213,7 +211,7 @@
 		var inner LegacyTx
 		err := s.Decode(&inner)
 		if err == nil {
-			(*Transaction)(tx).setDecoded(&inner, int(rlp.ListSize(size)))
+			(*Transaction)(tx).setDecoded(&inner, rlp.ListSize(size))
 		}
 		return err
 	case kind == rlp.String:
@@ -224,7 +222,7 @@
 		}
 		inner, err := (*Transaction)(tx).decodeTypedMinimal(b, false)
 		if err == nil {
-			(*Transaction)(tx).setDecoded(inner, len(b))
+			(*Transaction)(tx).setDecoded(inner, uint64(len(b)))
 		}
 		return err
 	default:
@@ -276,16 +274,10 @@
 
 // "external" block encoding. used for eth protocol, etc.
 type extblock struct {
-<<<<<<< HEAD
-	Header *Header
-	Txs    *extBlockTxs
-	Uncles []*Header
-=======
 	Header      *Header
-	Txs         []*Transaction
+	Txs         *extBlockTxs
 	Uncles      []*Header
 	Withdrawals []*Withdrawal `rlp:"optional"`
->>>>>>> c2794dda
 }
 
 // NewBlock creates a new block. The input data is copied,
@@ -389,34 +381,24 @@
 	if err := s.Decode(&eb); err != nil {
 		return err
 	}
-<<<<<<< HEAD
+
 	for i, tx := range *eb.Txs {
 		if tx.wrapData != nil {
 			return fmt.Errorf("transactions in blocks must not contain wrap-data, tx %d is bad", i)
 		}
 	}
-	b.header, b.uncles, b.transactions = eb.Header, eb.Uncles, []*Transaction(*eb.Txs)
-	b.size.Store(common.StorageSize(rlp.ListSize(size)))
-=======
-	b.header, b.uncles, b.transactions, b.withdrawals = eb.Header, eb.Uncles, eb.Txs, eb.Withdrawals
+	b.header, b.uncles, b.transactions, b.withdrawals = eb.Header, eb.Uncles, []*Transaction(*eb.Txs), eb.Withdrawals
 	b.size.Store(rlp.ListSize(size))
->>>>>>> c2794dda
 	return nil
 }
 
 // EncodeRLP serializes b into the Ethereum RLP block format.
 func (b *Block) EncodeRLP(w io.Writer) error {
 	return rlp.Encode(w, extblock{
-<<<<<<< HEAD
-		Header: b.header,
-		Txs:    (*extBlockTxs)(&b.transactions),
-		Uncles: b.uncles,
-=======
 		Header:      b.header,
-		Txs:         b.transactions,
+		Txs:         (*extBlockTxs)(&b.transactions),
 		Uncles:      b.uncles,
 		Withdrawals: b.withdrawals,
->>>>>>> c2794dda
 	})
 }
 
@@ -459,16 +441,15 @@
 	return new(big.Int).Set(b.header.BaseFee)
 }
 
-<<<<<<< HEAD
+func (b *Block) Withdrawals() Withdrawals {
+	return b.withdrawals
+}
+
 func (b *Block) ExcessDataGas() *big.Int {
 	if b.header.ExcessDataGas == nil {
 		return nil
 	}
 	return new(big.Int).Set(b.header.ExcessDataGas)
-=======
-func (b *Block) Withdrawals() Withdrawals {
-	return b.withdrawals
->>>>>>> c2794dda
 }
 
 func (b *Block) Header() *Header { return CopyHeader(b.header) }

// Copyright 2014 The go-ethereum Authors
// This file is part of the go-ethereum library.
//
// The go-ethereum library is free software: you can redistribute it and/or modify
// it under the terms of the GNU Lesser General Public License as published by
// the Free Software Foundation, either version 3 of the License, or
// (at your option) any later version.
//
// The go-ethereum library is distributed in the hope that it will be useful,
// but WITHOUT ANY WARRANTY; without even the implied warranty of
// MERCHANTABILITY or FITNESS FOR A PARTICULAR PURPOSE. See the
// GNU Lesser General Public License for more details.
//
// You should have received a copy of the GNU Lesser General Public License
// along with the go-ethereum library. If not, see <http://www.gnu.org/licenses/>.

// Package core implements the Ethereum consensus protocol.
package core

import (
	"errors"
	"fmt"
	"io"
	"math"
	"math/big"
	"runtime"
	"sort"
	"strings"
	"sync"
	"sync/atomic"
	"time"

	"github.com/ethereum/go-ethereum/common"
	"github.com/ethereum/go-ethereum/common/lru"
	"github.com/ethereum/go-ethereum/common/mclock"
	"github.com/ethereum/go-ethereum/common/prque"
	"github.com/ethereum/go-ethereum/consensus"
	"github.com/ethereum/go-ethereum/core/rawdb"
	"github.com/ethereum/go-ethereum/core/state"
	"github.com/ethereum/go-ethereum/core/state/snapshot"
	"github.com/ethereum/go-ethereum/core/types"
	"github.com/ethereum/go-ethereum/core/vm"
	"github.com/ethereum/go-ethereum/ethdb"
	"github.com/ethereum/go-ethereum/event"
	"github.com/ethereum/go-ethereum/internal/syncx"
	"github.com/ethereum/go-ethereum/internal/version"
	"github.com/ethereum/go-ethereum/log"
	"github.com/ethereum/go-ethereum/metrics"
	"github.com/ethereum/go-ethereum/params"
	"github.com/ethereum/go-ethereum/rlp"
	"github.com/ethereum/go-ethereum/trie"
)

var (
	headBlockGauge          = metrics.NewRegisteredGauge("chain/head/block", nil)
	headHeaderGauge         = metrics.NewRegisteredGauge("chain/head/header", nil)
	headFastBlockGauge      = metrics.NewRegisteredGauge("chain/head/receipt", nil)
	headFinalizedBlockGauge = metrics.NewRegisteredGauge("chain/head/finalized", nil)
	headSafeBlockGauge      = metrics.NewRegisteredGauge("chain/head/safe", nil)

	accountReadTimer   = metrics.NewRegisteredTimer("chain/account/reads", nil)
	accountHashTimer   = metrics.NewRegisteredTimer("chain/account/hashes", nil)
	accountUpdateTimer = metrics.NewRegisteredTimer("chain/account/updates", nil)
	accountCommitTimer = metrics.NewRegisteredTimer("chain/account/commits", nil)

	storageReadTimer   = metrics.NewRegisteredTimer("chain/storage/reads", nil)
	storageHashTimer   = metrics.NewRegisteredTimer("chain/storage/hashes", nil)
	storageUpdateTimer = metrics.NewRegisteredTimer("chain/storage/updates", nil)
	storageCommitTimer = metrics.NewRegisteredTimer("chain/storage/commits", nil)

	snapshotAccountReadTimer = metrics.NewRegisteredTimer("chain/snapshot/account/reads", nil)
	snapshotStorageReadTimer = metrics.NewRegisteredTimer("chain/snapshot/storage/reads", nil)
	snapshotCommitTimer      = metrics.NewRegisteredTimer("chain/snapshot/commits", nil)

	triedbCommitTimer = metrics.NewRegisteredTimer("chain/triedb/commits", nil)

	blockInsertTimer     = metrics.NewRegisteredTimer("chain/inserts", nil)
	blockValidationTimer = metrics.NewRegisteredTimer("chain/validation", nil)
	blockExecutionTimer  = metrics.NewRegisteredTimer("chain/execution", nil)
	blockWriteTimer      = metrics.NewRegisteredTimer("chain/write", nil)

	blockReorgMeter     = metrics.NewRegisteredMeter("chain/reorg/executes", nil)
	blockReorgAddMeter  = metrics.NewRegisteredMeter("chain/reorg/add", nil)
	blockReorgDropMeter = metrics.NewRegisteredMeter("chain/reorg/drop", nil)

	blockPrefetchExecuteTimer   = metrics.NewRegisteredTimer("chain/prefetch/executes", nil)
	blockPrefetchInterruptMeter = metrics.NewRegisteredMeter("chain/prefetch/interrupts", nil)

	errInsertionInterrupted = errors.New("insertion is interrupted")
	errChainStopped         = errors.New("blockchain is stopped")
)

const (
	bodyCacheLimit       = 256
	blockCacheLimit      = 256
	receiptsCacheLimit   = 32
	txLookupCacheLimit   = 1024
	maxFutureBlocks      = 256
	maxTimeFutureBlocks  = 30
	DefaultTriesInMemory = 128

	// BlockChainVersion ensures that an incompatible database forces a resync from scratch.
	//
	// Changelog:
	//
	// - Version 4
	//   The following incompatible database changes were added:
	//   * the `BlockNumber`, `TxHash`, `TxIndex`, `BlockHash` and `Index` fields of log are deleted
	//   * the `Bloom` field of receipt is deleted
	//   * the `BlockIndex` and `TxIndex` fields of txlookup are deleted
	// - Version 5
	//  The following incompatible database changes were added:
	//    * the `TxHash`, `GasCost`, and `ContractAddress` fields are no longer stored for a receipt
	//    * the `TxHash`, `GasCost`, and `ContractAddress` fields are computed by looking up the
	//      receipts' corresponding block
	// - Version 6
	//  The following incompatible database changes were added:
	//    * Transaction lookup information stores the corresponding block number instead of block hash
	// - Version 7
	//  The following incompatible database changes were added:
	//    * Use freezer as the ancient database to maintain all ancient data
	// - Version 8
	//  The following incompatible database changes were added:
	//    * New scheme for contract code in order to separate the codes and trie nodes
	BlockChainVersion uint64 = 8
)

// CacheConfig contains the configuration values for the trie database
// that's resident in a blockchain.
type CacheConfig struct {
	TrieCleanLimit      int           // Memory allowance (MB) to use for caching trie nodes in memory
	TrieCleanJournal    string        // Disk journal for saving clean cache entries.
	TrieCleanRejournal  time.Duration // Time interval to dump clean cache to disk periodically
	TrieCleanNoPrefetch bool          // Whether to disable heuristic state prefetching for followup blocks
	TrieDirtyLimit      int           // Memory limit (MB) at which to start flushing dirty trie nodes to disk
	TrieDirtyDisabled   bool          // Whether to disable trie write caching and GC altogether (archive node)
	TrieTimeLimit       time.Duration // Time limit after which to flush the current in-memory trie to disk
	SnapshotLimit       int           // Memory allowance (MB) to use for caching snapshot entries in memory
	Preimages           bool          // Whether to store preimage of trie key to the disk

	SnapshotRestoreMaxGas uint64 // Rollback up to this much gas to restore snapshot (otherwise snapshot recalculated from nothing)

	// Arbitrum: configure GC window
	TriesInMemory uint64        // Height difference before which a trie may not be garbage-collected
	TrieRetention time.Duration // Time limit before which a trie may not be garbage-collected

	SnapshotNoBuild bool // Whether the background generation is allowed
	SnapshotWait    bool // Wait for snapshot construction on startup. TODO(karalabe): This is a dirty hack for testing, nuke it
}

// defaultCacheConfig are the default caching values if none are specified by the
// user (also used during testing).
var defaultCacheConfig = &CacheConfig{

	// Arbitrum Config Options
	TriesInMemory: DefaultTriesInMemory,
	TrieRetention: 30 * time.Minute,

	TrieCleanLimit: 256,
	TrieDirtyLimit: 256,
	TrieTimeLimit:  5 * time.Minute,
	SnapshotLimit:  256,
	SnapshotWait:   true,
}

// BlockChain represents the canonical chain given a database with a genesis
// block. The Blockchain manages chain imports, reverts, chain reorganisations.
//
// Importing blocks in to the block chain happens according to the set of rules
// defined by the two stage Validator. Processing of blocks is done using the
// Processor which processes the included transaction. The validation of the state
// is done in the second part of the Validator. Failing results in aborting of
// the import.
//
// The BlockChain also helps in returning blocks from **any** chain included
// in the database as well as blocks that represents the canonical chain. It's
// important to note that GetBlock can return any block and does not need to be
// included in the canonical one where as GetBlockByNumber always represents the
// canonical chain.
type BlockChain struct {
	chainConfig *params.ChainConfig // Chain & network configuration
	cacheConfig *CacheConfig        // Cache configuration for pruning

	db            ethdb.Database                   // Low level persistent database to store final content in
	snaps         *snapshot.Tree                   // Snapshot tree for fast trie leaf access
	triegc        *prque.Prque[int64, trieGcEntry] // Priority queue mapping block numbers to tries to gc
	gcproc        time.Duration                    // Accumulates canonical block processing for trie dumping
	lastWrite     uint64                           // Last block when the state was flushed
	flushInterval int64                            // Time interval (processing time) after which to flush a state
	triedb        *trie.Database                   // The database handler for maintaining trie nodes.
	stateCache    state.Database                   // State database to reuse between imports (contains state cache)

	// txLookupLimit is the maximum number of blocks from head whose tx indices
	// are reserved:
	//  * 0:   means no limit and regenerate any missing indexes
	//  * N:   means N block limit [HEAD-N+1, HEAD] and delete extra indexes
	//  * nil: disable tx reindexer/deleter, but still index new blocks
	txLookupLimit uint64

	hc            *HeaderChain
	rmLogsFeed    event.Feed
	chainFeed     event.Feed
	chainSideFeed event.Feed
	chainHeadFeed event.Feed
	logsFeed      event.Feed
	blockProcFeed event.Feed
	scope         event.SubscriptionScope
	genesisBlock  *types.Block

	// This mutex synchronizes chain write operations.
	// Readers don't need to take it, they can just read the database.
	chainmu *syncx.ClosableMutex

	currentBlock      atomic.Pointer[types.Header] // Current head of the chain
	currentSnapBlock  atomic.Pointer[types.Header] // Current head of snap-sync
	currentFinalBlock atomic.Pointer[types.Header] // Latest (consensus) finalized block
	currentSafeBlock  atomic.Pointer[types.Header] // Latest (consensus) safe block

	bodyCache     *lru.Cache[common.Hash, *types.Body]
	bodyRLPCache  *lru.Cache[common.Hash, rlp.RawValue]
	receiptsCache *lru.Cache[common.Hash, []*types.Receipt]
	blockCache    *lru.Cache[common.Hash, *types.Block]
	txLookupCache *lru.Cache[common.Hash, *rawdb.LegacyTxLookupEntry]

	// future blocks are blocks added for later processing
	futureBlocks *lru.Cache[common.Hash, *types.Block]

	wg            sync.WaitGroup //
	quit          chan struct{}  // shutdown signal, closed in Stop.
	running       int32          // 0 if chain is running, 1 when stopped
	procInterrupt int32          // interrupt signaler for block processing

	engine     consensus.Engine
	validator  Validator // Block and state validator interface
	prefetcher Prefetcher
	processor  Processor // Block transaction processor interface
	forker     *ForkChoice
	vmConfig   vm.Config
}

type trieGcEntry struct {
	Root      common.Hash
	Timestamp uint64
}

// NewBlockChain returns a fully initialised block chain using information
// available in the database. It initialises the default Ethereum Validator
// and Processor.
func NewBlockChain(db ethdb.Database, cacheConfig *CacheConfig, chainConfig *params.ChainConfig, genesis *Genesis, overrides *ChainOverrides, engine consensus.Engine, vmConfig vm.Config, shouldPreserve func(header *types.Header) bool, txLookupLimit *uint64) (*BlockChain, error) {
	if cacheConfig == nil {
		cacheConfig = defaultCacheConfig
	}

	// Open trie database with provided config
	triedb := trie.NewDatabaseWithConfig(db, &trie.Config{
		Cache:     cacheConfig.TrieCleanLimit,
		Journal:   cacheConfig.TrieCleanJournal,
		Preimages: cacheConfig.Preimages,
	})

	var genesisHash common.Hash
	var genesisErr error

	if chainConfig != nil && chainConfig.IsArbitrum() {
		genesisHash = rawdb.ReadCanonicalHash(db, chainConfig.ArbitrumChainParams.GenesisBlockNum)
		if genesisHash == (common.Hash{}) {
			return nil, ErrNoGenesis
		}
	} else {
		// Setup the genesis block, commit the provided genesis specification
		// to database if the genesis block is not present yet, or load the
		// stored one from database.
		chainConfig, genesisHash, genesisErr = SetupGenesisBlockWithOverride(db, triedb, genesis, overrides)
		if _, ok := genesisErr.(*params.ConfigCompatError); genesisErr != nil && !ok {
			return nil, genesisErr
		}
	}
	log.Info("")
	log.Info(strings.Repeat("-", 153))
	for _, line := range strings.Split(chainConfig.Description(), "\n") {
		log.Info(line)
	}
	log.Info(strings.Repeat("-", 153))
	log.Info("")

	bc := &BlockChain{
		chainConfig:   chainConfig,
		cacheConfig:   cacheConfig,
		db:            db,
		triedb:        triedb,
		flushInterval: int64(cacheConfig.TrieTimeLimit),
		triegc:        prque.New[int64, trieGcEntry](nil),
		quit:          make(chan struct{}),
		chainmu:       syncx.NewClosableMutex(),
		bodyCache:     lru.NewCache[common.Hash, *types.Body](bodyCacheLimit),
		bodyRLPCache:  lru.NewCache[common.Hash, rlp.RawValue](bodyCacheLimit),
		receiptsCache: lru.NewCache[common.Hash, []*types.Receipt](receiptsCacheLimit),
		blockCache:    lru.NewCache[common.Hash, *types.Block](blockCacheLimit),
		txLookupCache: lru.NewCache[common.Hash, *rawdb.LegacyTxLookupEntry](txLookupCacheLimit),
		futureBlocks:  lru.NewCache[common.Hash, *types.Block](maxFutureBlocks),
		engine:        engine,
		vmConfig:      vmConfig,
	}
	bc.forker = NewForkChoice(bc, shouldPreserve)
	bc.stateCache = state.NewDatabaseWithNodeDB(bc.db, bc.triedb)
	bc.validator = NewBlockValidator(chainConfig, bc, engine)
	bc.prefetcher = newStatePrefetcher(chainConfig, bc, engine)
	bc.processor = NewStateProcessor(chainConfig, bc, engine)

	var err error
	bc.hc, err = NewHeaderChain(db, chainConfig, engine, bc.insertStopped)
	if err != nil {
		return nil, err
	}
	if chainConfig.IsArbitrum() {
		bc.genesisBlock = bc.GetBlockByNumber(chainConfig.ArbitrumChainParams.GenesisBlockNum)
	} else {
		bc.genesisBlock = bc.GetBlockByNumber(0)
	}
	if bc.genesisBlock == nil {
		return nil, ErrNoGenesis
	}

	bc.currentBlock.Store(nil)
	bc.currentSnapBlock.Store(nil)
	bc.currentFinalBlock.Store(nil)
	bc.currentSafeBlock.Store(nil)

	// If Geth is initialized with an external ancient store, re-initialize the
	// missing chain indexes and chain flags. This procedure can survive crash
	// and can be resumed in next restart since chain flags are updated in last step.
	if bc.empty() {
		rawdb.InitDatabaseFromFreezer(bc.db)
	}
	// Load blockchain states from disk
	if err := bc.loadLastState(); err != nil {
		return nil, err
	}
	// Make sure the state associated with the block is available
	head := bc.CurrentBlock()
	if !bc.HasState(head.Root) {
		// Head state is missing, before the state recovery, find out the
		// disk layer point of snapshot(if it's enabled). Make sure the
		// rewound point is lower than disk layer.
		var diskRoot common.Hash
		if bc.cacheConfig.SnapshotLimit > 0 {
			diskRoot = rawdb.ReadSnapshotRoot(bc.db)
		}
		if diskRoot != (common.Hash{}) {
			log.Warn("Head state missing, repairing", "number", head.Number, "hash", head.Hash(), "snaproot", diskRoot)

<<<<<<< HEAD
			snapDisk, diskRootFound, err := bc.setHeadBeyondRoot(head.NumberU64(), 0, diskRoot, true, bc.cacheConfig.SnapshotRestoreMaxGas)
=======
			snapDisk, err := bc.setHeadBeyondRoot(head.Number.Uint64(), 0, diskRoot, true)
>>>>>>> 5ed08c47
			if err != nil {
				return nil, err
			}
			// Chain rewound, persist old snapshot number to indicate recovery procedure
			if diskRootFound {
				rawdb.WriteSnapshotRecoveryNumber(bc.db, snapDisk)
			} else {
				log.Warn("Snapshot root not found or too far back. Recreating snapshot from scratch.")
				rawdb.DeleteSnapshotRecoveryNumber(bc.db)
			}
		} else {
<<<<<<< HEAD
			log.Warn("Head state missing, repairing", "number", head.Number(), "hash", head.Hash())
			if _, _, err := bc.setHeadBeyondRoot(head.NumberU64(), 0, common.Hash{}, true, 0); err != nil {
=======
			log.Warn("Head state missing, repairing", "number", head.Number, "hash", head.Hash())
			if _, err := bc.setHeadBeyondRoot(head.Number.Uint64(), 0, common.Hash{}, true); err != nil {
>>>>>>> 5ed08c47
				return nil, err
			}
		}
	}
	// Ensure that a previous crash in SetHead doesn't leave extra ancients
	if frozen, err := bc.db.Ancients(); err == nil && frozen > 0 {
		var (
			needRewind bool
			low        uint64
		)
		// The head full block may be rolled back to a very low height due to
		// blockchain repair. If the head full block is even lower than the ancient
		// chain, truncate the ancient store.
		fullBlock := bc.CurrentBlock()
		if fullBlock != nil && fullBlock.Hash() != bc.genesisBlock.Hash() && fullBlock.Number.Uint64() < frozen-1 {
			needRewind = true
			low = fullBlock.Number.Uint64()
		}
		// In fast sync, it may happen that ancient data has been written to the
		// ancient store, but the LastFastBlock has not been updated, truncate the
		// extra data here.
		snapBlock := bc.CurrentSnapBlock()
		if snapBlock != nil && snapBlock.Number.Uint64() < frozen-1 {
			needRewind = true
			if snapBlock.Number.Uint64() < low || low == 0 {
				low = snapBlock.Number.Uint64()
			}
		}
		if needRewind {
			log.Error("Truncating ancient chain", "from", bc.CurrentHeader().Number.Uint64(), "to", low)
			if err := bc.SetHead(low); err != nil {
				return nil, err
			}
		}
	}
	// The first thing the node will do is reconstruct the verification data for
	// the head block (ethash cache or clique voting snapshot). Might as well do
	// it in advance.
	bc.engine.VerifyHeader(bc, bc.CurrentHeader(), true)

	// Check the current state of the block hashes and make sure that we do not have any of the bad blocks in our chain
	for hash := range BadHashes {
		if header := bc.GetHeaderByHash(hash); header != nil {
			// get the canonical block corresponding to the offending header's number
			headerByNumber := bc.GetHeaderByNumber(header.Number.Uint64())
			// make sure the headerByNumber (if present) is in our current canonical chain
			if headerByNumber != nil && headerByNumber.Hash() == header.Hash() {
				log.Error("Found bad hash, rewinding chain", "number", header.Number, "hash", header.ParentHash)
				if err := bc.SetHead(header.Number.Uint64() - 1); err != nil {
					return nil, err
				}
				log.Error("Chain rewind was successful, resuming normal operation")
			}
		}
	}

	// Load any existing snapshot, regenerating it if loading failed
	if bc.cacheConfig.SnapshotLimit > 0 {
		// If the chain was rewound past the snapshot persistent layer (causing
		// a recovery block number to be persisted to disk), check if we're still
		// in recovery mode and in that case, don't invalidate the snapshot on a
		// head mismatch.
		var recover bool

		head := bc.CurrentBlock()
		if layer := rawdb.ReadSnapshotRecoveryNumber(bc.db); layer != nil && *layer >= head.Number.Uint64() {
			log.Warn("Enabling snapshot recovery", "chainhead", head.Number, "diskbase", *layer)
			recover = true
		}
		snapconfig := snapshot.Config{
			CacheSize:  bc.cacheConfig.SnapshotLimit,
			Recovery:   recover,
			NoBuild:    bc.cacheConfig.SnapshotNoBuild,
			AsyncBuild: !bc.cacheConfig.SnapshotWait,
		}
		bc.snaps, _ = snapshot.New(snapconfig, bc.db, bc.triedb, head.Root)
	}

	// Start future block processor.
	bc.wg.Add(1)
	go bc.updateFutureBlocks()

	// If periodic cache journal is required, spin it up.
	if bc.cacheConfig.TrieCleanRejournal > 0 {
		if bc.cacheConfig.TrieCleanRejournal < time.Minute {
			log.Warn("Sanitizing invalid trie cache journal time", "provided", bc.cacheConfig.TrieCleanRejournal, "updated", time.Minute)
			bc.cacheConfig.TrieCleanRejournal = time.Minute
		}
		bc.wg.Add(1)
		go func() {
			defer bc.wg.Done()
			bc.triedb.SaveCachePeriodically(bc.cacheConfig.TrieCleanJournal, bc.cacheConfig.TrieCleanRejournal, bc.quit)
		}()
	}
	// Rewind the chain in case of an incompatible config upgrade.
	if compat, ok := genesisErr.(*params.ConfigCompatError); ok {
		log.Warn("Rewinding chain to upgrade configuration", "err", compat)
		if compat.RewindToTime > 0 {
			bc.SetHeadWithTimestamp(compat.RewindToTime)
		} else {
			bc.SetHead(compat.RewindToBlock)
		}
		rawdb.WriteChainConfig(db, genesisHash, chainConfig)
	}
	// Start tx indexer/unindexer if required.
	if txLookupLimit != nil {
		bc.txLookupLimit = *txLookupLimit

		bc.wg.Add(1)
		go bc.maintainTxIndex()
	}
	return bc, nil
}

// empty returns an indicator whether the blockchain is empty.
// Note, it's a special case that we connect a non-empty ancient
// database with an empty node, so that we can plugin the ancient
// into node seamlessly.
func (bc *BlockChain) empty() bool {
	genesis := bc.genesisBlock.Hash()
	for _, hash := range []common.Hash{rawdb.ReadHeadBlockHash(bc.db), rawdb.ReadHeadHeaderHash(bc.db), rawdb.ReadHeadFastBlockHash(bc.db)} {
		if hash != genesis {
			return false
		}
	}
	return true
}

// loadLastState loads the last known chain state from the database. This method
// assumes that the chain manager mutex is held.
func (bc *BlockChain) loadLastState() error {
	// Restore the last known head block
	head := rawdb.ReadHeadBlockHash(bc.db)
	if head == (common.Hash{}) {
		// Corrupt or empty database, init from scratch
		log.Warn("Empty database, resetting chain")
		return bc.Reset()
	}
	// Make sure the entire head block is available
	headBlock := bc.GetBlockByHash(head)
	if headBlock == nil {
		// Corrupt or empty database, init from scratch
		log.Warn("Head block missing, resetting chain", "hash", head)
		return bc.Reset()
	}
	// Everything seems to be fine, set as the head block
	bc.currentBlock.Store(headBlock.Header())
	headBlockGauge.Update(int64(headBlock.NumberU64()))

	// Restore the last known head header
	headHeader := headBlock.Header()
	if head := rawdb.ReadHeadHeaderHash(bc.db); head != (common.Hash{}) {
		if header := bc.GetHeaderByHash(head); header != nil {
			headHeader = header
		}
	}
	bc.hc.SetCurrentHeader(headHeader)

	// Restore the last known head fast block
	bc.currentSnapBlock.Store(headBlock.Header())
	headFastBlockGauge.Update(int64(headBlock.NumberU64()))

	if head := rawdb.ReadHeadFastBlockHash(bc.db); head != (common.Hash{}) {
		if block := bc.GetBlockByHash(head); block != nil {
			bc.currentSnapBlock.Store(block.Header())
			headFastBlockGauge.Update(int64(block.NumberU64()))
		}
	}

	// Restore the last known finalized block and safe block
	// Note: the safe block is not stored on disk and it is set to the last
	// known finalized block on startup
	if head := rawdb.ReadFinalizedBlockHash(bc.db); head != (common.Hash{}) {
		if block := bc.GetBlockByHash(head); block != nil {
			bc.currentFinalBlock.Store(block.Header())
			headFinalizedBlockGauge.Update(int64(block.NumberU64()))
			bc.currentSafeBlock.Store(block.Header())
			headSafeBlockGauge.Update(int64(block.NumberU64()))
		}
	}
	// Issue a status log for the user
	var (
		currentSnapBlock  = bc.CurrentSnapBlock()
		currentFinalBlock = bc.CurrentFinalBlock()

		headerTd = bc.GetTd(headHeader.Hash(), headHeader.Number.Uint64())
		blockTd  = bc.GetTd(headBlock.Hash(), headBlock.NumberU64())
	)
	if headHeader.Hash() != headBlock.Hash() {
		log.Info("Loaded most recent local header", "number", headHeader.Number, "hash", headHeader.Hash(), "td", headerTd, "age", common.PrettyAge(time.Unix(int64(headHeader.Time), 0)))
	}
	log.Info("Loaded most recent local block", "number", headBlock.Number(), "hash", headBlock.Hash(), "td", blockTd, "age", common.PrettyAge(time.Unix(int64(headBlock.Time()), 0)))
	if headBlock.Hash() != currentSnapBlock.Hash() {
		fastTd := bc.GetTd(currentSnapBlock.Hash(), currentSnapBlock.Number.Uint64())
		log.Info("Loaded most recent local snap block", "number", currentSnapBlock.Number, "hash", currentSnapBlock.Hash(), "td", fastTd, "age", common.PrettyAge(time.Unix(int64(currentSnapBlock.Time), 0)))
	}
	if currentFinalBlock != nil {
		finalTd := bc.GetTd(currentFinalBlock.Hash(), currentFinalBlock.Number.Uint64())
		log.Info("Loaded most recent local finalized block", "number", currentFinalBlock.Number, "hash", currentFinalBlock.Hash(), "td", finalTd, "age", common.PrettyAge(time.Unix(int64(currentFinalBlock.Time), 0)))
	}
	if pivot := rawdb.ReadLastPivotNumber(bc.db); pivot != nil {
		log.Info("Loaded last fast-sync pivot marker", "number", *pivot)
	}
	return nil
}

// SetHead rewinds the local chain to a new head. Depending on whether the node
// was fast synced or full synced and in which state, the method will try to
// delete minimal data from disk whilst retaining chain consistency.
func (bc *BlockChain) SetHead(head uint64) error {
	if _, _, err := bc.setHeadBeyondRoot(head, 0, common.Hash{}, false, 0); err != nil {
		return err
	}
	// Send chain head event to update the transaction pool
	header := bc.CurrentBlock()
	block := bc.GetBlock(header.Hash(), header.Number.Uint64())
	if block == nil {
		// This should never happen. In practice, previsouly currentBlock
		// contained the entire block whereas now only a "marker", so there
		// is an ever so slight chance for a race we should handle.
		log.Error("Current block not found in database", "block", header.Number, "hash", header.Hash())
		return fmt.Errorf("current block missing: #%d [%x..]", header.Number, header.Hash().Bytes()[:4])
	}
	bc.chainHeadFeed.Send(ChainHeadEvent{Block: block})
	return nil
}

// SetHeadWithTimestamp rewinds the local chain to a new head that has at max
// the given timestamp. Depending on whether the node was fast synced or full
// synced and in which state, the method will try to delete minimal data from
// disk whilst retaining chain consistency.
func (bc *BlockChain) SetHeadWithTimestamp(timestamp uint64) error {
	if _, _, err := bc.setHeadBeyondRoot(0, timestamp, common.Hash{}, false, 0); err != nil {
		return err
	}
	// Send chain head event to update the transaction pool
	header := bc.CurrentBlock()
	block := bc.GetBlock(header.Hash(), header.Number.Uint64())
	if block == nil {
		// This should never happen. In practice, previsouly currentBlock
		// contained the entire block whereas now only a "marker", so there
		// is an ever so slight chance for a race we should handle.
		log.Error("Current block not found in database", "block", header.Number, "hash", header.Hash())
		return fmt.Errorf("current block missing: #%d [%x..]", header.Number, header.Hash().Bytes()[:4])
	}
	bc.chainHeadFeed.Send(ChainHeadEvent{Block: block})
	return nil
}

// SetFinalized sets the finalized block.
func (bc *BlockChain) SetFinalized(header *types.Header) {
	bc.currentFinalBlock.Store(header)
	if header != nil {
		rawdb.WriteFinalizedBlockHash(bc.db, header.Hash())
		headFinalizedBlockGauge.Update(int64(header.Number.Uint64()))
	} else {
		rawdb.WriteFinalizedBlockHash(bc.db, common.Hash{})
		headFinalizedBlockGauge.Update(0)
	}
}

// SetSafe sets the safe block.
func (bc *BlockChain) SetSafe(header *types.Header) {
	bc.currentSafeBlock.Store(header)
	if header != nil {
		headSafeBlockGauge.Update(int64(header.Number.Uint64()))
	} else {
		headSafeBlockGauge.Update(0)
	}
}

// setHeadBeyondRoot rewinds the local chain to a new head with the extra condition
// that the rewind must pass the specified state root. The extra condition is
// ignored if it causes rolling back more than rewindLimit Gas (0 meaning infinte).
// If the limit was hit, rewind to last block with state. This method is meant to be
// used when rewinding with snapshots enabled to ensure that we go back further than
// persistent disk layer. Depending on whether the node was fast synced or full, and
// in which state, the method will try to delete minimal data from disk whilst
// retaining chain consistency.
//
// The method also works in timestamp mode if `head == 0` but `time != 0`. In that
// case blocks are rolled back until the new head becomes older or equal to the
// requested time. If both `head` and `time` is 0, the chain is rewound to genesis.
//
// The method returns the block number where the requested root cap was found.
func (bc *BlockChain) setHeadBeyondRoot(head uint64, time uint64, root common.Hash, repair bool, rewindLimit uint64) (uint64, bool, error) {
	if !bc.chainmu.TryLock() {
		return 0, false, errChainStopped
	}
	defer bc.chainmu.Unlock()

	// Track the block number of the requested root hash
	var blockNumber uint64 // (no root == always 0)
	var rootFound bool

	// Retrieve the last pivot block to short circuit rollbacks beyond it and the
	// current freezer limit to start nuking id underflown
	pivot := rawdb.ReadLastPivotNumber(bc.db)
	frozen, _ := bc.db.Ancients()

	updateFn := func(db ethdb.KeyValueWriter, header *types.Header) (*types.Header, bool) {
		// Rewind the blockchain, ensuring we don't end up with a stateless head
		// block. Note, depth equality is permitted to allow using SetHead as a
		// chain reparation mechanism without deleting any data!
		if currentBlock := bc.CurrentBlock(); currentBlock != nil && header.Number.Uint64() <= currentBlock.Number.Uint64() {
			newHeadBlock := bc.GetBlock(header.Hash(), header.Number.Uint64())
			if newHeadBlock == nil {
				log.Error("Gap in the chain, rewinding to genesis", "number", header.Number, "hash", header.Hash())
				newHeadBlock = bc.genesisBlock
			} else {
				// Block exists, keep rewinding until we find one with state,
				// keeping rewinding until we exceed the optional threshold
				// root hash
				rootFound = (root == common.Hash{}) // Flag whether we're beyond the requested root (no root, always true)
				lastFullBlock := uint64(0)
				lastFullBlockHash := common.Hash{}
				gasRolledBack := uint64(0)

				for {
					if rewindLimit > 0 && lastFullBlock != 0 {
						// Arbitrum: track the amount of gas rolled back and stop the rollback early if necessary
						gasUsedInBlock := newHeadBlock.GasUsed()
						if bc.chainConfig.IsArbitrum() {
							receipts := bc.GetReceiptsByHash(newHeadBlock.Hash())
							for _, receipt := range receipts {
								gasUsedInBlock -= receipt.GasUsedForL1
							}
						}
						gasRolledBack += gasUsedInBlock
						if gasRolledBack >= rewindLimit {
							blockNumber = lastFullBlock
							newHeadBlock = bc.GetBlock(lastFullBlockHash, lastFullBlock)
							log.Debug("Rewound to block with state but not snapshot", "number", newHeadBlock.NumberU64(), "hash", newHeadBlock.Hash())
							break
						}
					}

					// If a root threshold was requested but not yet crossed, check
					if root != (common.Hash{}) && !rootFound && newHeadBlock.Root() == root {
						rootFound, blockNumber = true, newHeadBlock.NumberU64()
					}
					if !bc.HasState(newHeadBlock.Root()) {
						log.Trace("Block state missing, rewinding further", "number", newHeadBlock.NumberU64(), "hash", newHeadBlock.Hash())
						if pivot == nil || newHeadBlock.NumberU64() > *pivot {
							parent := bc.GetBlock(newHeadBlock.ParentHash(), newHeadBlock.NumberU64()-1)
							if parent != nil {
								newHeadBlock = parent
								continue
							}
							log.Error("Missing block in the middle, aiming genesis", "number", newHeadBlock.NumberU64()-1, "hash", newHeadBlock.ParentHash())
							newHeadBlock = bc.genesisBlock
						} else {
							log.Trace("Rewind passed pivot, aiming genesis", "number", newHeadBlock.NumberU64(), "hash", newHeadBlock.Hash(), "pivot", *pivot)
							newHeadBlock = bc.genesisBlock
						}
					} else if lastFullBlock == 0 {
						lastFullBlock = newHeadBlock.NumberU64()
						lastFullBlockHash = newHeadBlock.Hash()
					}

					if rootFound || newHeadBlock.NumberU64() <= bc.genesisBlock.NumberU64() {
						if newHeadBlock.NumberU64() <= bc.genesisBlock.NumberU64() {
							// Recommit the genesis state into disk in case the rewinding destination
							// is genesis block and the relevant state is gone. In the future this
							// rewinding destination can be the earliest block stored in the chain
							// if the historical chain pruning is enabled. In that case the logic
							// needs to be improved here.
							if !bc.HasState(bc.genesisBlock.Root()) {
								// Arbitrum: we have a later block with state; use that instead.
								if lastFullBlock != 0 {
									blockNumber = lastFullBlock
									newHeadBlock = bc.GetBlock(lastFullBlockHash, lastFullBlock)
									log.Debug("Rewound to block with state but not snapshot", "number", newHeadBlock.NumberU64(), "hash", newHeadBlock.Hash())
									break
								}
								if err := CommitGenesisState(bc.db, bc.triedb, bc.genesisBlock.Hash()); err != nil {
									log.Crit("Failed to commit genesis state", "err", err)
								}
								log.Debug("Recommitted genesis state to disk")
							}
							newHeadBlock = bc.genesisBlock
						}
						log.Debug("Rewound to block with state", "number", newHeadBlock.NumberU64(), "hash", newHeadBlock.Hash())
						break
					}
					log.Debug("Skipping block with threshold state", "number", newHeadBlock.NumberU64(), "hash", newHeadBlock.Hash(), "root", newHeadBlock.Root())
					newHeadBlock = bc.GetBlock(newHeadBlock.ParentHash(), newHeadBlock.NumberU64()-1) // Keep rewinding
				}
			}
			rawdb.WriteHeadBlockHash(db, newHeadBlock.Hash())

			// Degrade the chain markers if they are explicitly reverted.
			// In theory we should update all in-memory markers in the
			// last step, however the direction of SetHead is from high
			// to low, so it's safe to update in-memory markers directly.
			bc.currentBlock.Store(newHeadBlock.Header())
			headBlockGauge.Update(int64(newHeadBlock.NumberU64()))
		}
		// Rewind the fast block in a simpleton way to the target head
		if currentSnapBlock := bc.CurrentSnapBlock(); currentSnapBlock != nil && header.Number.Uint64() < currentSnapBlock.Number.Uint64() {
			newHeadSnapBlock := bc.GetBlock(header.Hash(), header.Number.Uint64())
			// If either blocks reached nil, reset to the genesis state
			if newHeadSnapBlock == nil {
				newHeadSnapBlock = bc.genesisBlock
			}
			rawdb.WriteHeadFastBlockHash(db, newHeadSnapBlock.Hash())

			// Degrade the chain markers if they are explicitly reverted.
			// In theory we should update all in-memory markers in the
			// last step, however the direction of SetHead is from high
			// to low, so it's safe the update in-memory markers directly.
			bc.currentSnapBlock.Store(newHeadSnapBlock.Header())
			headFastBlockGauge.Update(int64(newHeadSnapBlock.NumberU64()))
		}
		var (
			headHeader = bc.CurrentBlock()
			headNumber = headHeader.Number.Uint64()
		)
		// If setHead underflown the freezer threshold and the block processing
		// intent afterwards is full block importing, delete the chain segment
		// between the stateful-block and the sethead target.
		var wipe bool
		if headNumber+1 < frozen {
			wipe = pivot == nil || headNumber >= *pivot
		}
		return headHeader, wipe // Only force wipe if full synced
	}
	// Rewind the header chain, deleting all block bodies until then
	delFn := func(db ethdb.KeyValueWriter, hash common.Hash, num uint64) {
		// Ignore the error here since light client won't hit this path
		frozen, _ := bc.db.Ancients()
		if num+1 <= frozen {
			// Truncate all relative data(header, total difficulty, body, receipt
			// and canonical hash) from ancient store.
			if err := bc.db.TruncateHead(num); err != nil {
				log.Crit("Failed to truncate ancient data", "number", num, "err", err)
			}
			// Remove the hash <-> number mapping from the active store.
			rawdb.DeleteHeaderNumber(db, hash)
		} else {
			// Remove relative body and receipts from the active store.
			// The header, total difficulty and canonical hash will be
			// removed in the hc.SetHead function.
			rawdb.DeleteBody(db, hash, num)
			rawdb.DeleteReceipts(db, hash, num)
		}
		// Todo(rjl493456442) txlookup, bloombits, etc
	}
	// If SetHead was only called as a chain reparation method, try to skip
	// touching the header chain altogether, unless the freezer is broken
	if repair {
		if target, force := updateFn(bc.db, bc.CurrentBlock()); force {
			bc.hc.SetHead(target.Number.Uint64(), updateFn, delFn)
		}
	} else {
		// Rewind the chain to the requested head and keep going backwards until a
		// block with a state is found or fast sync pivot is passed
		if time > 0 {
			log.Warn("Rewinding blockchain to timestamp", "target", time)
			bc.hc.SetHeadWithTimestamp(time, updateFn, delFn)
		} else {
			log.Warn("Rewinding blockchain to block", "target", head)
			bc.hc.SetHead(head, updateFn, delFn)
		}
	}
	// Clear out any stale content from the caches
	bc.bodyCache.Purge()
	bc.bodyRLPCache.Purge()
	bc.receiptsCache.Purge()
	bc.blockCache.Purge()
	bc.txLookupCache.Purge()
	bc.futureBlocks.Purge()

	// Clear safe block, finalized block if needed
	if safe := bc.CurrentSafeBlock(); safe != nil && head < safe.Number.Uint64() {
		log.Warn("SetHead invalidated safe block")
		bc.SetSafe(nil)
	}
	if finalized := bc.CurrentFinalBlock(); finalized != nil && head < finalized.Number.Uint64() {
		log.Error("SetHead invalidated finalized block")
		bc.SetFinalized(nil)
	}
<<<<<<< HEAD

	return blockNumber, rootFound, bc.loadLastState()
=======
	return rootNumber, bc.loadLastState()
>>>>>>> 5ed08c47
}

// SnapSyncCommitHead sets the current head block to the one defined by the hash
// irrelevant what the chain contents were prior.
func (bc *BlockChain) SnapSyncCommitHead(hash common.Hash) error {
	// Make sure that both the block as well at its state trie exists
	block := bc.GetBlockByHash(hash)
	if block == nil {
		return fmt.Errorf("non existent block [%x..]", hash[:4])
	}
	root := block.Root()
	if !bc.HasState(root) {
		return fmt.Errorf("non existent state [%x..]", root[:4])
	}
	// If all checks out, manually set the head block.
	if !bc.chainmu.TryLock() {
		return errChainStopped
	}
	bc.currentBlock.Store(block.Header())
	headBlockGauge.Update(int64(block.NumberU64()))
	bc.chainmu.Unlock()

	// Destroy any existing state snapshot and regenerate it in the background,
	// also resuming the normal maintenance of any previously paused snapshot.
	if bc.snaps != nil {
		bc.snaps.Rebuild(root)
	}
	log.Info("Committed new head block", "number", block.Number(), "hash", hash)
	return nil
}

// Reset purges the entire blockchain, restoring it to its genesis state.
func (bc *BlockChain) Reset() error {
	return bc.ResetWithGenesisBlock(bc.genesisBlock)
}

// ResetWithGenesisBlock purges the entire blockchain, restoring it to the
// specified genesis state.
func (bc *BlockChain) ResetWithGenesisBlock(genesis *types.Block) error {
	// Dump the entire block chain and purge the caches
	if err := bc.SetHead(0); err != nil {
		return err
	}
	if !bc.chainmu.TryLock() {
		return errChainStopped
	}
	defer bc.chainmu.Unlock()

	// Prepare the genesis block and reinitialise the chain
	batch := bc.db.NewBatch()
	rawdb.WriteTd(batch, genesis.Hash(), genesis.NumberU64(), genesis.Difficulty())
	rawdb.WriteBlock(batch, genesis)
	if err := batch.Write(); err != nil {
		log.Crit("Failed to write genesis block", "err", err)
	}
	bc.writeHeadBlock(genesis)

	// Last update all in-memory chain markers
	bc.genesisBlock = genesis
	bc.currentBlock.Store(bc.genesisBlock.Header())
	headBlockGauge.Update(int64(bc.genesisBlock.NumberU64()))
	bc.hc.SetGenesis(bc.genesisBlock.Header())
	bc.hc.SetCurrentHeader(bc.genesisBlock.Header())
	bc.currentSnapBlock.Store(bc.genesisBlock.Header())
	headFastBlockGauge.Update(int64(bc.genesisBlock.NumberU64()))
	return nil
}

// Export writes the active chain to the given writer.
func (bc *BlockChain) Export(w io.Writer) error {
	return bc.ExportN(w, uint64(0), bc.CurrentBlock().Number.Uint64())
}

// ExportN writes a subset of the active chain to the given writer.
func (bc *BlockChain) ExportN(w io.Writer, first uint64, last uint64) error {
	if first > last {
		return fmt.Errorf("export failed: first (%d) is greater than last (%d)", first, last)
	}
	log.Info("Exporting batch of blocks", "count", last-first+1)

	var (
		parentHash common.Hash
		start      = time.Now()
		reported   = time.Now()
	)
	for nr := first; nr <= last; nr++ {
		block := bc.GetBlockByNumber(nr)
		if block == nil {
			return fmt.Errorf("export failed on #%d: not found", nr)
		}
		if nr > first && block.ParentHash() != parentHash {
			return fmt.Errorf("export failed: chain reorg during export")
		}
		parentHash = block.Hash()
		if err := block.EncodeRLP(w); err != nil {
			return err
		}
		if time.Since(reported) >= statsReportLimit {
			log.Info("Exporting blocks", "exported", block.NumberU64()-first, "elapsed", common.PrettyDuration(time.Since(start)))
			reported = time.Now()
		}
	}
	return nil
}

// writeHeadBlock injects a new head block into the current block chain. This method
// assumes that the block is indeed a true head. It will also reset the head
// header and the head fast sync block to this very same block if they are older
// or if they are on a different side chain.
//
// Note, this function assumes that the `mu` mutex is held!
func (bc *BlockChain) writeHeadBlock(block *types.Block) {
	// Add the block to the canonical chain number scheme and mark as the head
	batch := bc.db.NewBatch()
	rawdb.WriteHeadHeaderHash(batch, block.Hash())
	rawdb.WriteHeadFastBlockHash(batch, block.Hash())
	rawdb.WriteCanonicalHash(batch, block.Hash(), block.NumberU64())
	rawdb.WriteTxLookupEntriesByBlock(batch, block)
	rawdb.WriteHeadBlockHash(batch, block.Hash())

	// Flush the whole batch into the disk, exit the node if failed
	if err := batch.Write(); err != nil {
		log.Crit("Failed to update chain indexes and markers", "err", err)
	}
	// Update all in-memory chain markers in the last step
	bc.hc.SetCurrentHeader(block.Header())

	bc.currentSnapBlock.Store(block.Header())
	headFastBlockGauge.Update(int64(block.NumberU64()))

	bc.currentBlock.Store(block.Header())
	headBlockGauge.Update(int64(block.NumberU64()))
}

// stop stops the blockchain service. If any imports are currently in progress
// it will abort them using the procInterrupt. This method stops all running
// goroutines, but does not do all the post-stop work of persisting data.
// OBS! It is generally recommended to use the Stop method!
// This method has been exposed to allow tests to stop the blockchain while simulating
// a crash.
func (bc *BlockChain) stopWithoutSaving() {
	if !atomic.CompareAndSwapInt32(&bc.running, 0, 1) {
		return
	}

	// Unsubscribe all subscriptions registered from blockchain.
	bc.scope.Close()

	// Signal shutdown to all goroutines.
	close(bc.quit)
	bc.StopInsert()

	// Now wait for all chain modifications to end and persistent goroutines to exit.
	//
	// Note: Close waits for the mutex to become available, i.e. any running chain
	// modification will have exited when Close returns. Since we also called StopInsert,
	// the mutex should become available quickly. It cannot be taken again after Close has
	// returned.
	bc.chainmu.Close()
	bc.wg.Wait()
}

// Stop stops the blockchain service. If any imports are currently in progress
// it will abort them using the procInterrupt.
func (bc *BlockChain) Stop() {
	bc.stopWithoutSaving()

	// Ensure that the entirety of the state snapshot is journalled to disk.
	var snapBase common.Hash
	if bc.snaps != nil {
		var err error
		if snapBase, err = bc.snaps.Journal(bc.CurrentBlock().Root); err != nil {
			log.Error("Failed to journal state snapshot", "err", err)
		}
	}

	// Ensure the state of a recent block is also stored to disk before exiting.
	// We're writing three different states to catch different restart scenarios:
	//  - HEAD:     So we don't need to reprocess any blocks in the general case
	//  - HEAD-1:   So we don't do large reorgs if our HEAD becomes an uncle
	//  - HEAD-127: So we have a hard limit on the number of blocks reexecuted
	if !bc.cacheConfig.TrieDirtyDisabled {
		triedb := bc.triedb

<<<<<<< HEAD
		for _, offset := range []uint64{0, 1, bc.cacheConfig.TriesInMemory - 1, math.MaxUint64} {
			if number := bc.CurrentBlock().NumberU64(); number > offset {
				var recent *types.Block
				if offset == math.MaxUint {
					_, latest := bc.triegc.Peek()
					recent = bc.GetBlockByNumber(uint64(-latest))
				} else {
					recent = bc.GetBlockByNumber(number - offset)
				}
				if recent.Root() == (common.Hash{}) {
					continue
				}
=======
		for _, offset := range []uint64{0, 1, TriesInMemory - 1} {
			if number := bc.CurrentBlock().Number.Uint64(); number > offset {
				recent := bc.GetBlockByNumber(number - offset)
>>>>>>> 5ed08c47

				log.Info("Writing cached state to disk", "block", recent.Number(), "hash", recent.Hash(), "root", recent.Root())
				if err := triedb.Commit(recent.Root(), true); err != nil {
					log.Error("Failed to commit recent state trie", "err", err)
				}
			}
		}
		if snapBase != (common.Hash{}) {
			log.Info("Writing snapshot state to disk", "root", snapBase)
			if err := triedb.Commit(snapBase, true); err != nil {
				log.Error("Failed to commit recent state trie", "err", err)
			}
		}
		for !bc.triegc.Empty() {
			triedb.Dereference(bc.triegc.PopItem().Root)
		}
		if size, _ := triedb.Size(); size != 0 {
			log.Error("Dangling trie nodes after full cleanup")
		}
	}
	// Flush the collected preimages to disk
	if err := bc.stateCache.TrieDB().CommitPreimages(); err != nil {
		log.Error("Failed to commit trie preimages", "err", err)
	}
	// Ensure all live cached entries be saved into disk, so that we can skip
	// cache warmup when node restarts.
	if bc.cacheConfig.TrieCleanJournal != "" {
		bc.triedb.SaveCache(bc.cacheConfig.TrieCleanJournal)
	}
	log.Info("Blockchain stopped")
}

// StopInsert interrupts all insertion methods, causing them to return
// errInsertionInterrupted as soon as possible. Insertion is permanently disabled after
// calling this method.
func (bc *BlockChain) StopInsert() {
	atomic.StoreInt32(&bc.procInterrupt, 1)
}

// insertStopped returns true after StopInsert has been called.
func (bc *BlockChain) insertStopped() bool {
	return atomic.LoadInt32(&bc.procInterrupt) == 1
}

func (bc *BlockChain) procFutureBlocks() {
	blocks := make([]*types.Block, 0, bc.futureBlocks.Len())
	for _, hash := range bc.futureBlocks.Keys() {
		if block, exist := bc.futureBlocks.Peek(hash); exist {
			blocks = append(blocks, block)
		}
	}
	if len(blocks) > 0 {
		sort.Slice(blocks, func(i, j int) bool {
			return blocks[i].NumberU64() < blocks[j].NumberU64()
		})
		// Insert one by one as chain insertion needs contiguous ancestry between blocks
		for i := range blocks {
			bc.InsertChain(blocks[i : i+1])
		}
	}
}

// WriteStatus status of write
type WriteStatus byte

const (
	NonStatTy WriteStatus = iota
	CanonStatTy
	SideStatTy
)

// InsertReceiptChain attempts to complete an already existing header chain with
// transaction and receipt data.
func (bc *BlockChain) InsertReceiptChain(blockChain types.Blocks, receiptChain []types.Receipts, ancientLimit uint64) (int, error) {
	// We don't require the chainMu here since we want to maximize the
	// concurrency of header insertion and receipt insertion.
	bc.wg.Add(1)
	defer bc.wg.Done()

	var (
		ancientBlocks, liveBlocks     types.Blocks
		ancientReceipts, liveReceipts []types.Receipts
	)
	// Do a sanity check that the provided chain is actually ordered and linked
	for i := 0; i < len(blockChain); i++ {
		if i != 0 {
			if blockChain[i].NumberU64() != blockChain[i-1].NumberU64()+1 || blockChain[i].ParentHash() != blockChain[i-1].Hash() {
				log.Error("Non contiguous receipt insert", "number", blockChain[i].Number(), "hash", blockChain[i].Hash(), "parent", blockChain[i].ParentHash(),
					"prevnumber", blockChain[i-1].Number(), "prevhash", blockChain[i-1].Hash())
				return 0, fmt.Errorf("non contiguous insert: item %d is #%d [%x..], item %d is #%d [%x..] (parent [%x..])", i-1, blockChain[i-1].NumberU64(),
					blockChain[i-1].Hash().Bytes()[:4], i, blockChain[i].NumberU64(), blockChain[i].Hash().Bytes()[:4], blockChain[i].ParentHash().Bytes()[:4])
			}
		}
		if blockChain[i].NumberU64() <= ancientLimit {
			ancientBlocks, ancientReceipts = append(ancientBlocks, blockChain[i]), append(ancientReceipts, receiptChain[i])
		} else {
			liveBlocks, liveReceipts = append(liveBlocks, blockChain[i]), append(liveReceipts, receiptChain[i])
		}
	}

	var (
		stats = struct{ processed, ignored int32 }{}
		start = time.Now()
		size  = int64(0)
	)

	// updateHead updates the head fast sync block if the inserted blocks are better
	// and returns an indicator whether the inserted blocks are canonical.
	updateHead := func(head *types.Block) bool {
		if !bc.chainmu.TryLock() {
			return false
		}
		defer bc.chainmu.Unlock()

		// Rewind may have occurred, skip in that case.
		if bc.CurrentHeader().Number.Cmp(head.Number()) >= 0 {
			reorg, err := bc.forker.ReorgNeeded(bc.CurrentSnapBlock(), head.Header())
			if err != nil {
				log.Warn("Reorg failed", "err", err)
				return false
			} else if !reorg {
				return false
			}
			rawdb.WriteHeadFastBlockHash(bc.db, head.Hash())
			bc.currentSnapBlock.Store(head.Header())
			headFastBlockGauge.Update(int64(head.NumberU64()))
			return true
		}
		return false
	}
	// writeAncient writes blockchain and corresponding receipt chain into ancient store.
	//
	// this function only accepts canonical chain data. All side chain will be reverted
	// eventually.
	writeAncient := func(blockChain types.Blocks, receiptChain []types.Receipts) (int, error) {
		first := blockChain[0]
		last := blockChain[len(blockChain)-1]

		// Ensure genesis is in ancients.
		if first.NumberU64() == 1 {
			if frozen, _ := bc.db.Ancients(); frozen == 0 {
				b := bc.genesisBlock
				td := bc.genesisBlock.Difficulty()
				writeSize, err := rawdb.WriteAncientBlocks(bc.db, []*types.Block{b}, []types.Receipts{nil}, td)
				size += writeSize
				if err != nil {
					log.Error("Error writing genesis to ancients", "err", err)
					return 0, err
				}
				log.Info("Wrote genesis to ancients")
			}
		}
		// Before writing the blocks to the ancients, we need to ensure that
		// they correspond to the what the headerchain 'expects'.
		// We only check the last block/header, since it's a contiguous chain.
		if !bc.HasHeader(last.Hash(), last.NumberU64()) {
			return 0, fmt.Errorf("containing header #%d [%x..] unknown", last.Number(), last.Hash().Bytes()[:4])
		}

		// Write all chain data to ancients.
		td := bc.GetTd(first.Hash(), first.NumberU64())
		writeSize, err := rawdb.WriteAncientBlocks(bc.db, blockChain, receiptChain, td)
		size += writeSize
		if err != nil {
			log.Error("Error importing chain data to ancients", "err", err)
			return 0, err
		}

		// Write tx indices if any condition is satisfied:
		// * If user requires to reserve all tx indices(txlookuplimit=0)
		// * If all ancient tx indices are required to be reserved(txlookuplimit is even higher than ancientlimit)
		// * If block number is large enough to be regarded as a recent block
		// It means blocks below the ancientLimit-txlookupLimit won't be indexed.
		//
		// But if the `TxIndexTail` is not nil, e.g. Geth is initialized with
		// an external ancient database, during the setup, blockchain will start
		// a background routine to re-indexed all indices in [ancients - txlookupLimit, ancients)
		// range. In this case, all tx indices of newly imported blocks should be
		// generated.
		var batch = bc.db.NewBatch()
		for i, block := range blockChain {
			if bc.txLookupLimit == 0 || ancientLimit <= bc.txLookupLimit || block.NumberU64() >= ancientLimit-bc.txLookupLimit {
				rawdb.WriteTxLookupEntriesByBlock(batch, block)
			} else if rawdb.ReadTxIndexTail(bc.db) != nil {
				rawdb.WriteTxLookupEntriesByBlock(batch, block)
			}
			stats.processed++

			if batch.ValueSize() > ethdb.IdealBatchSize || i == len(blockChain)-1 {
				size += int64(batch.ValueSize())
				if err = batch.Write(); err != nil {
					snapBlock := bc.CurrentSnapBlock().Number.Uint64()
					if err := bc.db.TruncateHead(snapBlock + 1); err != nil {
						log.Error("Can't truncate ancient store after failed insert", "err", err)
					}
					return 0, err
				}
				batch.Reset()
			}
		}

		// Sync the ancient store explicitly to ensure all data has been flushed to disk.
		if err := bc.db.Sync(); err != nil {
			return 0, err
		}
		// Update the current fast block because all block data is now present in DB.
		previousSnapBlock := bc.CurrentSnapBlock().Number.Uint64()
		if !updateHead(blockChain[len(blockChain)-1]) {
			// We end up here if the header chain has reorg'ed, and the blocks/receipts
			// don't match the canonical chain.
			if err := bc.db.TruncateHead(previousSnapBlock + 1); err != nil {
				log.Error("Can't truncate ancient store after failed insert", "err", err)
			}
			return 0, errSideChainReceipts
		}

		// Delete block data from the main database.
		batch.Reset()
		canonHashes := make(map[common.Hash]struct{})
		for _, block := range blockChain {
			canonHashes[block.Hash()] = struct{}{}
			if block.NumberU64() == 0 {
				continue
			}
			rawdb.DeleteCanonicalHash(batch, block.NumberU64())
			rawdb.DeleteBlockWithoutNumber(batch, block.Hash(), block.NumberU64())
		}
		// Delete side chain hash-to-number mappings.
		for _, nh := range rawdb.ReadAllHashesInRange(bc.db, first.NumberU64(), last.NumberU64()) {
			if _, canon := canonHashes[nh.Hash]; !canon {
				rawdb.DeleteHeader(batch, nh.Hash, nh.Number)
			}
		}
		if err := batch.Write(); err != nil {
			return 0, err
		}
		return 0, nil
	}

	// writeLive writes blockchain and corresponding receipt chain into active store.
	writeLive := func(blockChain types.Blocks, receiptChain []types.Receipts) (int, error) {
		skipPresenceCheck := false
		batch := bc.db.NewBatch()
		for i, block := range blockChain {
			// Short circuit insertion if shutting down or processing failed
			if bc.insertStopped() {
				return 0, errInsertionInterrupted
			}
			// Short circuit if the owner header is unknown
			if !bc.HasHeader(block.Hash(), block.NumberU64()) {
				return i, fmt.Errorf("containing header #%d [%x..] unknown", block.Number(), block.Hash().Bytes()[:4])
			}
			if !skipPresenceCheck {
				// Ignore if the entire data is already known
				if bc.HasBlock(block.Hash(), block.NumberU64()) {
					stats.ignored++
					continue
				} else {
					// If block N is not present, neither are the later blocks.
					// This should be true, but if we are mistaken, the shortcut
					// here will only cause overwriting of some existing data
					skipPresenceCheck = true
				}
			}
			// Write all the data out into the database
			rawdb.WriteBody(batch, block.Hash(), block.NumberU64(), block.Body())
			rawdb.WriteReceipts(batch, block.Hash(), block.NumberU64(), receiptChain[i])
			rawdb.WriteTxLookupEntriesByBlock(batch, block) // Always write tx indices for live blocks, we assume they are needed

			// Write everything belongs to the blocks into the database. So that
			// we can ensure all components of body is completed(body, receipts,
			// tx indexes)
			if batch.ValueSize() >= ethdb.IdealBatchSize {
				if err := batch.Write(); err != nil {
					return 0, err
				}
				size += int64(batch.ValueSize())
				batch.Reset()
			}
			stats.processed++
		}
		// Write everything belongs to the blocks into the database. So that
		// we can ensure all components of body is completed(body, receipts,
		// tx indexes)
		if batch.ValueSize() > 0 {
			size += int64(batch.ValueSize())
			if err := batch.Write(); err != nil {
				return 0, err
			}
		}
		updateHead(blockChain[len(blockChain)-1])
		return 0, nil
	}

	// Write downloaded chain data and corresponding receipt chain data
	if len(ancientBlocks) > 0 {
		if n, err := writeAncient(ancientBlocks, ancientReceipts); err != nil {
			if err == errInsertionInterrupted {
				return 0, nil
			}
			return n, err
		}
	}
	// Write the tx index tail (block number from where we index) before write any live blocks
	if len(liveBlocks) > 0 && liveBlocks[0].NumberU64() == ancientLimit+1 {
		// The tx index tail can only be one of the following two options:
		// * 0: all ancient blocks have been indexed
		// * ancient-limit: the indices of blocks before ancient-limit are ignored
		if tail := rawdb.ReadTxIndexTail(bc.db); tail == nil {
			if bc.txLookupLimit == 0 || ancientLimit <= bc.txLookupLimit {
				rawdb.WriteTxIndexTail(bc.db, 0)
			} else {
				rawdb.WriteTxIndexTail(bc.db, ancientLimit-bc.txLookupLimit)
			}
		}
	}
	if len(liveBlocks) > 0 {
		if n, err := writeLive(liveBlocks, liveReceipts); err != nil {
			if err == errInsertionInterrupted {
				return 0, nil
			}
			return n, err
		}
	}

	head := blockChain[len(blockChain)-1]
	context := []interface{}{
		"count", stats.processed, "elapsed", common.PrettyDuration(time.Since(start)),
		"number", head.Number(), "hash", head.Hash(), "age", common.PrettyAge(time.Unix(int64(head.Time()), 0)),
		"size", common.StorageSize(size),
	}
	if stats.ignored > 0 {
		context = append(context, []interface{}{"ignored", stats.ignored}...)
	}
	log.Debug("Imported new block receipts", context...)

	return 0, nil
}

// writeBlockWithoutState writes only the block and its metadata to the database,
// but does not write any state. This is used to construct competing side forks
// up to the point where they exceed the canonical total difficulty.
func (bc *BlockChain) writeBlockWithoutState(block *types.Block, td *big.Int) (err error) {
	if bc.insertStopped() {
		return errInsertionInterrupted
	}

	batch := bc.db.NewBatch()
	rawdb.WriteTd(batch, block.Hash(), block.NumberU64(), td)
	rawdb.WriteBlock(batch, block)
	if err := batch.Write(); err != nil {
		log.Crit("Failed to write block into disk", "err", err)
	}
	return nil
}

// writeKnownBlock updates the head block flag with a known block
// and introduces chain reorg if necessary.
func (bc *BlockChain) writeKnownBlock(block *types.Block) error {
	current := bc.CurrentBlock()
	if block.ParentHash() != current.Hash() {
		if err := bc.reorg(current, block); err != nil {
			return err
		}
	}
	bc.writeHeadBlock(block)
	return nil
}

// writeBlockWithState writes block, metadata and corresponding state data to the
// database.
func (bc *BlockChain) writeBlockWithState(block *types.Block, receipts []*types.Receipt, state *state.StateDB) error {
	// Calculate the total difficulty of the block
	ptd := bc.GetTd(block.ParentHash(), block.NumberU64()-1)
	if ptd == nil {
		return consensus.ErrUnknownAncestor
	}
	// Make sure no inconsistent state is leaked during insertion
	externTd := new(big.Int).Add(block.Difficulty(), ptd)

	// Irrelevant of the canonical status, write the block itself to the database.
	//
	// Note all the components of block(td, hash->number map, header, body, receipts)
	// should be written atomically. BlockBatch is used for containing all components.
	blockBatch := bc.db.NewBatch()
	rawdb.WriteTd(blockBatch, block.Hash(), block.NumberU64(), externTd)
	rawdb.WriteBlock(blockBatch, block)
	rawdb.WriteReceipts(blockBatch, block.Hash(), block.NumberU64(), receipts)
	rawdb.WritePreimages(blockBatch, state.Preimages())
	if err := blockBatch.Write(); err != nil {
		log.Crit("Failed to write block into disk", "err", err)
	}
	// Commit all cached state changes into underlying memory database.
	root, err := state.Commit(bc.chainConfig.IsEIP158(block.Number()))
	if err != nil {
		return err
	}
	// If we're running an archive node, always flush
	if bc.cacheConfig.TrieDirtyDisabled {
		return bc.triedb.Commit(root, false)
	}

	// Full but not archive node, do proper garbage collection
	bc.triedb.Reference(root, common.Hash{}) // metadata reference to keep trie alive
	bc.triegc.Push(trieGcEntry{root, block.Header().Time}, -int64(block.NumberU64()))

	blockLimit := int64(block.NumberU64()) - int64(bc.cacheConfig.TriesInMemory)   // only cleared if below that
	timeLimit := time.Now().Unix() - int64(bc.cacheConfig.TrieRetention.Seconds()) // only cleared if less than that

	if blockLimit > 0 && timeLimit > 0 {
		// If we exceeded our memory allowance, flush matured singleton nodes to disk
		var (
			nodes, imgs = bc.triedb.Size()
			limit       = common.StorageSize(bc.cacheConfig.TrieDirtyLimit) * 1024 * 1024
		)
		if nodes > limit || imgs > 4*1024*1024 {
			bc.triedb.Cap(limit - ethdb.IdealBatchSize)
		}
		var prevEntry *trieGcEntry
		var prevNum uint64
		// Garbage collect anything below our required write retention
		for !bc.triegc.Empty() {
			triegcEntry, number := bc.triegc.Pop()
			if uint64(-number) > uint64(blockLimit) || triegcEntry.Timestamp > uint64(timeLimit) {
				bc.triegc.Push(triegcEntry, number)
				break
			}
			if prevEntry != nil {
				bc.triedb.Dereference(prevEntry.Root)
			}
			prevEntry = &triegcEntry
			prevNum = uint64(-number)
		}
		flushInterval := time.Duration(atomic.LoadInt64(&bc.flushInterval))
		// If we exceeded out time allowance, flush an entire trie to disk
		if bc.gcproc > flushInterval && prevEntry != nil {
			// If the header is missing (canonical chain behind), we're reorging a low
			// diff sidechain. Suspend committing until this operation is completed.
			header := bc.GetHeaderByNumber(prevNum)
			if header == nil {
				log.Warn("Reorg in progress, trie commit postponed")
			} else {
				// If we're exceeding limits but haven't reached a large enough memory gap,
				// warn the user that the system is becoming unstable.
				if blockLimit < int64(bc.lastWrite+bc.cacheConfig.TriesInMemory) && bc.gcproc >= 2*flushInterval {
					log.Info("State in memory for too long, committing", "time", bc.gcproc, "allowance", flushInterval, "optimum", float64(prevNum-bc.lastWrite)/float64(bc.cacheConfig.TriesInMemory))
				}
				// Flush an entire trie and restart the counters
				bc.triedb.Commit(header.Root, true)
				bc.lastWrite = prevNum
				bc.gcproc = 0
			}
		}
		if prevEntry != nil {
			bc.triedb.Dereference(prevEntry.Root)
		}
	}
	return nil
}

// WriteBlockAndSetHead writes the given block and all associated state to the database,
// and applies the block as the new chain head.
func (bc *BlockChain) WriteBlockAndSetHead(block *types.Block, receipts []*types.Receipt, logs []*types.Log, state *state.StateDB, emitHeadEvent bool) (status WriteStatus, err error) {
	if !bc.chainmu.TryLock() {
		return NonStatTy, errChainStopped
	}
	defer bc.chainmu.Unlock()

	return bc.writeBlockAndSetHead(block, receipts, logs, state, emitHeadEvent)
}

// writeBlockAndSetHead is the internal implementation of WriteBlockAndSetHead.
// This function expects the chain mutex to be held.
func (bc *BlockChain) writeBlockAndSetHead(block *types.Block, receipts []*types.Receipt, logs []*types.Log, state *state.StateDB, emitHeadEvent bool) (status WriteStatus, err error) {
	if err := bc.writeBlockWithState(block, receipts, state); err != nil {
		return NonStatTy, err
	}
	currentBlock := bc.CurrentBlock()
	reorg, err := bc.forker.ReorgNeeded(currentBlock, block.Header())
	if err != nil {
		return NonStatTy, err
	}
	if reorg {
		// Reorganise the chain if the parent is not the head block
		if block.ParentHash() != currentBlock.Hash() {
			if err := bc.reorg(currentBlock, block); err != nil {
				return NonStatTy, err
			}
		}
		status = CanonStatTy
	} else {
		status = SideStatTy
	}
	// Set new head.
	if status == CanonStatTy {
		bc.writeHeadBlock(block)
	}
	bc.futureBlocks.Remove(block.Hash())

	if status == CanonStatTy {
		bc.chainFeed.Send(ChainEvent{Block: block, Hash: block.Hash(), Logs: logs})
		if len(logs) > 0 {
			bc.logsFeed.Send(logs)
		}
		// In theory, we should fire a ChainHeadEvent when we inject
		// a canonical block, but sometimes we can insert a batch of
		// canonical blocks. Avoid firing too many ChainHeadEvents,
		// we will fire an accumulated ChainHeadEvent and disable fire
		// event here.
		if emitHeadEvent {
			bc.chainHeadFeed.Send(ChainHeadEvent{Block: block})
		}
	} else {
		bc.chainSideFeed.Send(ChainSideEvent{Block: block})
	}
	return status, nil
}

// addFutureBlock checks if the block is within the max allowed window to get
// accepted for future processing, and returns an error if the block is too far
// ahead and was not added.
//
// TODO after the transition, the future block shouldn't be kept. Because
// it's not checked in the Geth side anymore.
func (bc *BlockChain) addFutureBlock(block *types.Block) error {
	max := uint64(time.Now().Unix() + maxTimeFutureBlocks)
	if block.Time() > max {
		return fmt.Errorf("future block timestamp %v > allowed %v", block.Time(), max)
	}
	if block.Difficulty().Cmp(common.Big0) == 0 {
		// Never add PoS blocks into the future queue
		return nil
	}
	bc.futureBlocks.Add(block.Hash(), block)
	return nil
}

// InsertChain attempts to insert the given batch of blocks in to the canonical
// chain or, otherwise, create a fork. If an error is returned it will return
// the index number of the failing block as well an error describing what went
// wrong. After insertion is done, all accumulated events will be fired.
func (bc *BlockChain) InsertChain(chain types.Blocks) (int, error) {
	// Sanity check that we have something meaningful to import
	if len(chain) == 0 {
		return 0, nil
	}
	bc.blockProcFeed.Send(true)
	defer bc.blockProcFeed.Send(false)

	// Do a sanity check that the provided chain is actually ordered and linked.
	for i := 1; i < len(chain); i++ {
		block, prev := chain[i], chain[i-1]
		if block.NumberU64() != prev.NumberU64()+1 || block.ParentHash() != prev.Hash() {
			log.Error("Non contiguous block insert",
				"number", block.Number(),
				"hash", block.Hash(),
				"parent", block.ParentHash(),
				"prevnumber", prev.Number(),
				"prevhash", prev.Hash(),
			)
			return 0, fmt.Errorf("non contiguous insert: item %d is #%d [%x..], item %d is #%d [%x..] (parent [%x..])", i-1, prev.NumberU64(),
				prev.Hash().Bytes()[:4], i, block.NumberU64(), block.Hash().Bytes()[:4], block.ParentHash().Bytes()[:4])
		}
	}
	// Pre-checks passed, start the full block imports
	if !bc.chainmu.TryLock() {
		return 0, errChainStopped
	}
	defer bc.chainmu.Unlock()
	return bc.insertChain(chain, true, true)
}

// insertChain is the internal implementation of InsertChain, which assumes that
// 1) chains are contiguous, and 2) The chain mutex is held.
//
// This method is split out so that import batches that require re-injecting
// historical blocks can do so without releasing the lock, which could lead to
// racey behaviour. If a sidechain import is in progress, and the historic state
// is imported, but then new canon-head is added before the actual sidechain
// completes, then the historic state could be pruned again
func (bc *BlockChain) insertChain(chain types.Blocks, verifySeals, setHead bool) (int, error) {
	// If the chain is terminating, don't even bother starting up.
	if bc.insertStopped() {
		return 0, nil
	}

	// Start a parallel signature recovery (signer will fluke on fork transition, minimal perf loss)
	SenderCacher.RecoverFromBlocks(types.MakeSigner(bc.chainConfig, chain[0].Number()), chain)

	var (
		stats     = insertStats{startTime: mclock.Now()}
		lastCanon *types.Block
	)
	// Fire a single chain head event if we've progressed the chain
	defer func() {
		if lastCanon != nil && bc.CurrentBlock().Hash() == lastCanon.Hash() {
			bc.chainHeadFeed.Send(ChainHeadEvent{lastCanon})
		}
	}()
	// Start the parallel header verifier
	headers := make([]*types.Header, len(chain))
	seals := make([]bool, len(chain))

	for i, block := range chain {
		headers[i] = block.Header()
		seals[i] = verifySeals
	}
	abort, results := bc.engine.VerifyHeaders(bc, headers, seals)
	defer close(abort)

	// Peek the error for the first block to decide the directing import logic
	it := newInsertIterator(chain, results, bc.validator)
	block, err := it.next()

	// Left-trim all the known blocks that don't need to build snapshot
	if bc.skipBlock(err, it) {
		// First block (and state) is known
		//   1. We did a roll-back, and should now do a re-import
		//   2. The block is stored as a sidechain, and is lying about it's stateroot, and passes a stateroot
		//      from the canonical chain, which has not been verified.
		// Skip all known blocks that are behind us.
		var (
			reorg   bool
			current = bc.CurrentBlock()
		)
		for block != nil && bc.skipBlock(err, it) {
			reorg, err = bc.forker.ReorgNeeded(current, block.Header())
			if err != nil {
				return it.index, err
			}
			if reorg {
				// Switch to import mode if the forker says the reorg is necessary
				// and also the block is not on the canonical chain.
				// In eth2 the forker always returns true for reorg decision (blindly trusting
				// the external consensus engine), but in order to prevent the unnecessary
				// reorgs when importing known blocks, the special case is handled here.
				if block.NumberU64() > current.Number.Uint64() || bc.GetCanonicalHash(block.NumberU64()) != block.Hash() {
					break
				}
			}
			log.Debug("Ignoring already known block", "number", block.Number(), "hash", block.Hash())
			stats.ignored++

			block, err = it.next()
		}
		// The remaining blocks are still known blocks, the only scenario here is:
		// During the fast sync, the pivot point is already submitted but rollback
		// happens. Then node resets the head full block to a lower height via `rollback`
		// and leaves a few known blocks in the database.
		//
		// When node runs a fast sync again, it can re-import a batch of known blocks via
		// `insertChain` while a part of them have higher total difficulty than current
		// head full block(new pivot point).
		for block != nil && bc.skipBlock(err, it) {
			log.Debug("Writing previously known block", "number", block.Number(), "hash", block.Hash())
			if err := bc.writeKnownBlock(block); err != nil {
				return it.index, err
			}
			lastCanon = block

			block, err = it.next()
		}
		// Falls through to the block import
	}
	switch {
	// First block is pruned
	case errors.Is(err, consensus.ErrPrunedAncestor):
		if setHead {
			// First block is pruned, insert as sidechain and reorg only if TD grows enough
			log.Debug("Pruned ancestor, inserting as sidechain", "number", block.Number(), "hash", block.Hash())
			return bc.insertSideChain(block, it)
		} else {
			// We're post-merge and the parent is pruned, try to recover the parent state
			log.Debug("Pruned ancestor", "number", block.Number(), "hash", block.Hash())
			_, err := bc.recoverAncestors(block)
			return it.index, err
		}
	// First block is future, shove it (and all children) to the future queue (unknown ancestor)
	case errors.Is(err, consensus.ErrFutureBlock) || (errors.Is(err, consensus.ErrUnknownAncestor) && bc.futureBlocks.Contains(it.first().ParentHash())):
		for block != nil && (it.index == 0 || errors.Is(err, consensus.ErrUnknownAncestor)) {
			log.Debug("Future block, postponing import", "number", block.Number(), "hash", block.Hash())
			if err := bc.addFutureBlock(block); err != nil {
				return it.index, err
			}
			block, err = it.next()
		}
		stats.queued += it.processed()
		stats.ignored += it.remaining()

		// If there are any still remaining, mark as ignored
		return it.index, err

	// Some other error(except ErrKnownBlock) occurred, abort.
	// ErrKnownBlock is allowed here since some known blocks
	// still need re-execution to generate snapshots that are missing
	case err != nil && !errors.Is(err, ErrKnownBlock):
		bc.futureBlocks.Remove(block.Hash())
		stats.ignored += len(it.chain)
		bc.reportBlock(block, nil, err)
		return it.index, err
	}
	// No validation errors for the first block (or chain prefix skipped)
	var activeState *state.StateDB
	defer func() {
		// The chain importer is starting and stopping trie prefetchers. If a bad
		// block or other error is hit however, an early return may not properly
		// terminate the background threads. This defer ensures that we clean up
		// and dangling prefetcher, without defering each and holding on live refs.
		if activeState != nil {
			activeState.StopPrefetcher()
		}
	}()

	for ; block != nil && err == nil || errors.Is(err, ErrKnownBlock); block, err = it.next() {
		// If the chain is terminating, stop processing blocks
		if bc.insertStopped() {
			log.Debug("Abort during block processing")
			break
		}
		// If the header is a banned one, straight out abort
		if BadHashes[block.Hash()] {
			bc.reportBlock(block, nil, ErrBannedHash)
			return it.index, ErrBannedHash
		}
		// If the block is known (in the middle of the chain), it's a special case for
		// Clique blocks where they can share state among each other, so importing an
		// older block might complete the state of the subsequent one. In this case,
		// just skip the block (we already validated it once fully (and crashed), since
		// its header and body was already in the database). But if the corresponding
		// snapshot layer is missing, forcibly rerun the execution to build it.
		if bc.skipBlock(err, it) {
			logger := log.Debug
			if bc.chainConfig.Clique == nil {
				logger = log.Warn
			}
			logger("Inserted known block", "number", block.Number(), "hash", block.Hash(),
				"uncles", len(block.Uncles()), "txs", len(block.Transactions()), "gas", block.GasUsed(),
				"root", block.Root())

			// Special case. Commit the empty receipt slice if we meet the known
			// block in the middle. It can only happen in the clique chain. Whenever
			// we insert blocks via `insertSideChain`, we only commit `td`, `header`
			// and `body` if it's non-existent. Since we don't have receipts without
			// reexecution, so nothing to commit. But if the sidechain will be adopted
			// as the canonical chain eventually, it needs to be reexecuted for missing
			// state, but if it's this special case here(skip reexecution) we will lose
			// the empty receipt entry.
			if len(block.Transactions()) == 0 {
				rawdb.WriteReceipts(bc.db, block.Hash(), block.NumberU64(), nil)
			} else {
				log.Error("Please file an issue, skip known block execution without receipt",
					"hash", block.Hash(), "number", block.NumberU64())
			}
			if err := bc.writeKnownBlock(block); err != nil {
				return it.index, err
			}
			stats.processed++

			// We can assume that logs are empty here, since the only way for consecutive
			// Clique blocks to have the same state is if there are no transactions.
			lastCanon = block
			continue
		}

		// Retrieve the parent block and it's state to execute on top
		start := time.Now()
		parent := it.previous()
		if parent == nil {
			parent = bc.GetHeader(block.ParentHash(), block.NumberU64()-1)
		}
		statedb, err := state.New(parent.Root, bc.stateCache, bc.snaps)
		if err != nil {
			return it.index, err
		}

		// Enable prefetching to pull in trie node paths while processing transactions
		statedb.StartPrefetcher("chain")
		activeState = statedb

		// If we have a followup block, run that against the current state to pre-cache
		// transactions and probabilistically some of the account/storage trie nodes.
		var followupInterrupt uint32
		if !bc.cacheConfig.TrieCleanNoPrefetch {
			if followup, err := it.peek(); followup != nil && err == nil {
				throwaway, _ := state.New(parent.Root, bc.stateCache, bc.snaps)

				go func(start time.Time, followup *types.Block, throwaway *state.StateDB, interrupt *uint32) {
					bc.prefetcher.Prefetch(followup, throwaway, bc.vmConfig, &followupInterrupt)

					blockPrefetchExecuteTimer.Update(time.Since(start))
					if atomic.LoadUint32(interrupt) == 1 {
						blockPrefetchInterruptMeter.Mark(1)
					}
				}(time.Now(), followup, throwaway, &followupInterrupt)
			}
		}

		// Process block using the parent state as reference point
		substart := time.Now()
		receipts, logs, usedGas, err := bc.processor.Process(block, statedb, bc.vmConfig)
		if err != nil {
			bc.reportBlock(block, receipts, err)
			atomic.StoreUint32(&followupInterrupt, 1)
			return it.index, err
		}

		// Update the metrics touched during block processing
		accountReadTimer.Update(statedb.AccountReads)                 // Account reads are complete, we can mark them
		storageReadTimer.Update(statedb.StorageReads)                 // Storage reads are complete, we can mark them
		accountUpdateTimer.Update(statedb.AccountUpdates)             // Account updates are complete, we can mark them
		storageUpdateTimer.Update(statedb.StorageUpdates)             // Storage updates are complete, we can mark them
		snapshotAccountReadTimer.Update(statedb.SnapshotAccountReads) // Account reads are complete, we can mark them
		snapshotStorageReadTimer.Update(statedb.SnapshotStorageReads) // Storage reads are complete, we can mark them
		triehash := statedb.AccountHashes + statedb.StorageHashes     // Save to not double count in validation
		trieproc := statedb.SnapshotAccountReads + statedb.AccountReads + statedb.AccountUpdates
		trieproc += statedb.SnapshotStorageReads + statedb.StorageReads + statedb.StorageUpdates

		blockExecutionTimer.Update(time.Since(substart) - trieproc - triehash)

		// Validate the state using the default validator
		substart = time.Now()
		if err := bc.validator.ValidateState(block, statedb, receipts, usedGas); err != nil {
			bc.reportBlock(block, receipts, err)
			atomic.StoreUint32(&followupInterrupt, 1)
			return it.index, err
		}
		proctime := time.Since(start)

		// Update the metrics touched during block validation
		accountHashTimer.Update(statedb.AccountHashes) // Account hashes are complete, we can mark them
		storageHashTimer.Update(statedb.StorageHashes) // Storage hashes are complete, we can mark them
		blockValidationTimer.Update(time.Since(substart) - (statedb.AccountHashes + statedb.StorageHashes - triehash))

		// Write the block to the chain and get the status.
		substart = time.Now()
		var status WriteStatus
		if !setHead {
			// Don't set the head, only insert the block
			err = bc.writeBlockWithState(block, receipts, statedb)
		} else {
			status, err = bc.writeBlockAndSetHead(block, receipts, logs, statedb, false)
		}
		atomic.StoreUint32(&followupInterrupt, 1)
		if err != nil {
			return it.index, err
		}
		// Update the metrics touched during block commit
		accountCommitTimer.Update(statedb.AccountCommits)   // Account commits are complete, we can mark them
		storageCommitTimer.Update(statedb.StorageCommits)   // Storage commits are complete, we can mark them
		snapshotCommitTimer.Update(statedb.SnapshotCommits) // Snapshot commits are complete, we can mark them
		triedbCommitTimer.Update(statedb.TrieDBCommits)     // Triedb commits are complete, we can mark them

		blockWriteTimer.Update(time.Since(substart) - statedb.AccountCommits - statedb.StorageCommits - statedb.SnapshotCommits - statedb.TrieDBCommits)
		blockInsertTimer.UpdateSince(start)

		// Report the import stats before returning the various results
		stats.processed++
		stats.usedGas += usedGas

		dirty, _ := bc.triedb.Size()
		stats.report(chain, it.index, dirty, setHead)

		if !setHead {
			// After merge we expect few side chains. Simply count
			// all blocks the CL gives us for GC processing time
			bc.gcproc += proctime

			return it.index, nil // Direct block insertion of a single block
		}
		switch status {
		case CanonStatTy:
			log.Debug("Inserted new block", "number", block.Number(), "hash", block.Hash(),
				"uncles", len(block.Uncles()), "txs", len(block.Transactions()), "gas", block.GasUsed(),
				"elapsed", common.PrettyDuration(time.Since(start)),
				"root", block.Root())

			lastCanon = block

			// Only count canonical blocks for GC processing time
			bc.gcproc += proctime

		case SideStatTy:
			log.Debug("Inserted forked block", "number", block.Number(), "hash", block.Hash(),
				"diff", block.Difficulty(), "elapsed", common.PrettyDuration(time.Since(start)),
				"txs", len(block.Transactions()), "gas", block.GasUsed(), "uncles", len(block.Uncles()),
				"root", block.Root())

		default:
			// This in theory is impossible, but lets be nice to our future selves and leave
			// a log, instead of trying to track down blocks imports that don't emit logs.
			log.Warn("Inserted block with unknown status", "number", block.Number(), "hash", block.Hash(),
				"diff", block.Difficulty(), "elapsed", common.PrettyDuration(time.Since(start)),
				"txs", len(block.Transactions()), "gas", block.GasUsed(), "uncles", len(block.Uncles()),
				"root", block.Root())
		}
	}

	// Any blocks remaining here? The only ones we care about are the future ones
	if block != nil && errors.Is(err, consensus.ErrFutureBlock) {
		if err := bc.addFutureBlock(block); err != nil {
			return it.index, err
		}
		block, err = it.next()

		for ; block != nil && errors.Is(err, consensus.ErrUnknownAncestor); block, err = it.next() {
			if err := bc.addFutureBlock(block); err != nil {
				return it.index, err
			}
			stats.queued++
		}
	}
	stats.ignored += it.remaining()

	return it.index, err
}

// insertSideChain is called when an import batch hits upon a pruned ancestor
// error, which happens when a sidechain with a sufficiently old fork-block is
// found.
//
// The method writes all (header-and-body-valid) blocks to disk, then tries to
// switch over to the new chain if the TD exceeded the current chain.
// insertSideChain is only used pre-merge.
func (bc *BlockChain) insertSideChain(block *types.Block, it *insertIterator) (int, error) {
	var (
		externTd  *big.Int
		lastBlock = block
		current   = bc.CurrentBlock()
	)
	// The first sidechain block error is already verified to be ErrPrunedAncestor.
	// Since we don't import them here, we expect ErrUnknownAncestor for the remaining
	// ones. Any other errors means that the block is invalid, and should not be written
	// to disk.
	err := consensus.ErrPrunedAncestor
	for ; block != nil && errors.Is(err, consensus.ErrPrunedAncestor); block, err = it.next() {
		// Check the canonical state root for that number
		if number := block.NumberU64(); current.Number.Uint64() >= number {
			canonical := bc.GetBlockByNumber(number)
			if canonical != nil && canonical.Hash() == block.Hash() {
				// Not a sidechain block, this is a re-import of a canon block which has it's state pruned

				// Collect the TD of the block. Since we know it's a canon one,
				// we can get it directly, and not (like further below) use
				// the parent and then add the block on top
				externTd = bc.GetTd(block.Hash(), block.NumberU64())
				continue
			}
			if canonical != nil && canonical.Root() == block.Root() {
				// This is most likely a shadow-state attack. When a fork is imported into the
				// database, and it eventually reaches a block height which is not pruned, we
				// just found that the state already exist! This means that the sidechain block
				// refers to a state which already exists in our canon chain.
				//
				// If left unchecked, we would now proceed importing the blocks, without actually
				// having verified the state of the previous blocks.
				log.Warn("Sidechain ghost-state attack detected", "number", block.NumberU64(), "sideroot", block.Root(), "canonroot", canonical.Root())

				// If someone legitimately side-mines blocks, they would still be imported as usual. However,
				// we cannot risk writing unverified blocks to disk when they obviously target the pruning
				// mechanism.
				return it.index, errors.New("sidechain ghost-state attack")
			}
		}
		if externTd == nil {
			externTd = bc.GetTd(block.ParentHash(), block.NumberU64()-1)
		}
		externTd = new(big.Int).Add(externTd, block.Difficulty())

		if !bc.HasBlock(block.Hash(), block.NumberU64()) {
			start := time.Now()
			if err := bc.writeBlockWithoutState(block, externTd); err != nil {
				return it.index, err
			}
			log.Debug("Injected sidechain block", "number", block.Number(), "hash", block.Hash(),
				"diff", block.Difficulty(), "elapsed", common.PrettyDuration(time.Since(start)),
				"txs", len(block.Transactions()), "gas", block.GasUsed(), "uncles", len(block.Uncles()),
				"root", block.Root())
		}
		lastBlock = block
	}
	// At this point, we've written all sidechain blocks to database. Loop ended
	// either on some other error or all were processed. If there was some other
	// error, we can ignore the rest of those blocks.
	//
	// If the externTd was larger than our local TD, we now need to reimport the previous
	// blocks to regenerate the required state
	reorg, err := bc.forker.ReorgNeeded(current, lastBlock.Header())
	if err != nil {
		return it.index, err
	}
	if !reorg {
		localTd := bc.GetTd(current.Hash(), current.Number.Uint64())
		log.Info("Sidechain written to disk", "start", it.first().NumberU64(), "end", it.previous().Number, "sidetd", externTd, "localtd", localTd)
		return it.index, err
	}
	// Gather all the sidechain hashes (full blocks may be memory heavy)
	var (
		hashes  []common.Hash
		numbers []uint64
	)
	parent := it.previous()
	for parent != nil && !bc.HasState(parent.Root) {
		hashes = append(hashes, parent.Hash())
		numbers = append(numbers, parent.Number.Uint64())

		parent = bc.GetHeader(parent.ParentHash, parent.Number.Uint64()-1)
	}
	if parent == nil {
		return it.index, errors.New("missing parent")
	}
	// Import all the pruned blocks to make the state available
	var (
		blocks []*types.Block
		memory uint64
	)
	for i := len(hashes) - 1; i >= 0; i-- {
		// Append the next block to our batch
		block := bc.GetBlock(hashes[i], numbers[i])

		blocks = append(blocks, block)
		memory += block.Size()

		// If memory use grew too large, import and continue. Sadly we need to discard
		// all raised events and logs from notifications since we're too heavy on the
		// memory here.
		if len(blocks) >= 2048 || memory > 64*1024*1024 {
			log.Info("Importing heavy sidechain segment", "blocks", len(blocks), "start", blocks[0].NumberU64(), "end", block.NumberU64())
			if _, err := bc.insertChain(blocks, false, true); err != nil {
				return 0, err
			}
			blocks, memory = blocks[:0], 0

			// If the chain is terminating, stop processing blocks
			if bc.insertStopped() {
				log.Debug("Abort during blocks processing")
				return 0, nil
			}
		}
	}
	if len(blocks) > 0 {
		log.Info("Importing sidechain segment", "start", blocks[0].NumberU64(), "end", blocks[len(blocks)-1].NumberU64())
		return bc.insertChain(blocks, false, true)
	}
	return 0, nil
}

// recoverAncestors finds the closest ancestor with available state and re-execute
// all the ancestor blocks since that.
// recoverAncestors is only used post-merge.
// We return the hash of the latest block that we could correctly validate.
func (bc *BlockChain) recoverAncestors(block *types.Block) (common.Hash, error) {
	// Gather all the sidechain hashes (full blocks may be memory heavy)
	var (
		hashes  []common.Hash
		numbers []uint64
		parent  = block
	)
	for parent != nil && !bc.HasState(parent.Root()) {
		hashes = append(hashes, parent.Hash())
		numbers = append(numbers, parent.NumberU64())
		parent = bc.GetBlock(parent.ParentHash(), parent.NumberU64()-1)

		// If the chain is terminating, stop iteration
		if bc.insertStopped() {
			log.Debug("Abort during blocks iteration")
			return common.Hash{}, errInsertionInterrupted
		}
	}
	if parent == nil {
		return common.Hash{}, errors.New("missing parent")
	}
	// Import all the pruned blocks to make the state available
	for i := len(hashes) - 1; i >= 0; i-- {
		// If the chain is terminating, stop processing blocks
		if bc.insertStopped() {
			log.Debug("Abort during blocks processing")
			return common.Hash{}, errInsertionInterrupted
		}
		var b *types.Block
		if i == 0 {
			b = block
		} else {
			b = bc.GetBlock(hashes[i], numbers[i])
		}
		if _, err := bc.insertChain(types.Blocks{b}, false, false); err != nil {
			return b.ParentHash(), err
		}
	}
	return block.Hash(), nil
}

// collectLogs collects the logs that were generated or removed during
// the processing of a block. These logs are later announced as deleted or reborn.
func (bc *BlockChain) collectLogs(b *types.Block, removed bool) []*types.Log {
	receipts := rawdb.ReadRawReceipts(bc.db, b.Hash(), b.NumberU64())
	receipts.DeriveFields(bc.chainConfig, b.Hash(), b.NumberU64(), b.BaseFee(), b.Transactions())

	var logs []*types.Log
	for _, receipt := range receipts {
		for _, log := range receipt.Logs {
			l := *log
			if removed {
				l.Removed = true
			}
			logs = append(logs, &l)
		}
	}
	return logs
}

// reorg takes two blocks, an old chain and a new chain and will reconstruct the
// blocks and inserts them to be part of the new canonical chain and accumulates
// potential missing transactions and post an event about them.
// Note the new head block won't be processed here, callers need to handle it
// externally.
func (bc *BlockChain) reorg(oldHead *types.Header, newHead *types.Block) error {
	var (
		newChain    types.Blocks
		oldChain    types.Blocks
		commonBlock *types.Block

		deletedTxs []common.Hash
		addedTxs   []common.Hash
	)
	oldBlock := bc.GetBlock(oldHead.Hash(), oldHead.Number.Uint64())
	if oldBlock == nil {
		return errors.New("current head block missing")
	}
	newBlock := newHead

	// Reduce the longer chain to the same number as the shorter one
	if oldBlock.NumberU64() > newBlock.NumberU64() {
		// Old chain is longer, gather all transactions and logs as deleted ones
		for ; oldBlock != nil && oldBlock.NumberU64() != newBlock.NumberU64(); oldBlock = bc.GetBlock(oldBlock.ParentHash(), oldBlock.NumberU64()-1) {
			oldChain = append(oldChain, oldBlock)
			for _, tx := range oldBlock.Transactions() {
				deletedTxs = append(deletedTxs, tx.Hash())
			}
		}
	} else {
		// New chain is longer, stash all blocks away for subsequent insertion
		for ; newBlock != nil && newBlock.NumberU64() != oldBlock.NumberU64(); newBlock = bc.GetBlock(newBlock.ParentHash(), newBlock.NumberU64()-1) {
			newChain = append(newChain, newBlock)
		}
	}
	if oldBlock == nil {
		return errors.New("invalid old chain")
	}
	if newBlock == nil {
		return errors.New("invalid new chain")
	}
	// Both sides of the reorg are at the same number, reduce both until the common
	// ancestor is found
	for {
		// If the common ancestor was found, bail out
		if oldBlock.Hash() == newBlock.Hash() {
			commonBlock = oldBlock
			break
		}
		// Remove an old block as well as stash away a new block
		oldChain = append(oldChain, oldBlock)
		for _, tx := range oldBlock.Transactions() {
			deletedTxs = append(deletedTxs, tx.Hash())
		}
		newChain = append(newChain, newBlock)

		// Step back with both chains
		oldBlock = bc.GetBlock(oldBlock.ParentHash(), oldBlock.NumberU64()-1)
		if oldBlock == nil {
			return fmt.Errorf("invalid old chain")
		}
		newBlock = bc.GetBlock(newBlock.ParentHash(), newBlock.NumberU64()-1)
		if newBlock == nil {
			return fmt.Errorf("invalid new chain")
		}
	}

	// Ensure the user sees large reorgs
	if len(oldChain) > 0 {
		logFn := log.Info
		msg := "Chain reorg detected"
		if len(oldChain) > 63 {
			msg = "Large chain reorg detected"
			logFn = log.Warn
		}
		var addFromHash common.Hash
		if len(newChain) > 0 {
			addFromHash = newChain[0].Hash()
		}
		logFn(msg, "number", commonBlock.Number(), "hash", commonBlock.Hash(),
			"drop", len(oldChain), "dropfrom", oldChain[0].Hash(), "add", len(newChain), "addfrom", addFromHash)
		blockReorgAddMeter.Mark(int64(len(newChain)))
		blockReorgDropMeter.Mark(int64(len(oldChain)))
		blockReorgMeter.Mark(1)
	} else if len(newChain) > 0 {
		// Special case happens in the post merge stage that current head is
		// the ancestor of new head while these two blocks are not consecutive
		log.Info("Extend chain", "add", len(newChain), "number", newChain[0].Number(), "hash", newChain[0].Hash())
		blockReorgAddMeter.Mark(int64(len(newChain)))
	} else {
		// len(newChain) == 0 && len(oldChain) > 0
		// rewind the canonical chain to a lower point.
		log.Error("Impossible reorg, please file an issue", "oldnum", oldBlock.Number(), "oldhash", oldBlock.Hash(), "oldblocks", len(oldChain), "newnum", newBlock.Number(), "newhash", newBlock.Hash(), "newblocks", len(newChain))
	}
	// Insert the new chain(except the head block(reverse order)),
	// taking care of the proper incremental order.
	for i := len(newChain) - 1; i >= 1; i-- {
		// Insert the block in the canonical way, re-writing history
		bc.writeHeadBlock(newChain[i])

		// Collect the new added transactions.
		for _, tx := range newChain[i].Transactions() {
			addedTxs = append(addedTxs, tx.Hash())
		}
	}

	// Delete useless indexes right now which includes the non-canonical
	// transaction indexes, canonical chain indexes which above the head.
	indexesBatch := bc.db.NewBatch()
	for _, tx := range types.HashDifference(deletedTxs, addedTxs) {
		rawdb.DeleteTxLookupEntry(indexesBatch, tx)
	}

	// Delete all hash markers that are not part of the new canonical chain.
	// Because the reorg function does not handle new chain head, all hash
	// markers greater than or equal to new chain head should be deleted.
	number := commonBlock.NumberU64()
	if len(newChain) > 1 {
		number = newChain[1].NumberU64()
	}
	for i := number + 1; ; i++ {
		hash := rawdb.ReadCanonicalHash(bc.db, i)
		if hash == (common.Hash{}) {
			break
		}
		rawdb.DeleteCanonicalHash(indexesBatch, i)
	}
	if err := indexesBatch.Write(); err != nil {
		log.Crit("Failed to delete useless indexes", "err", err)
	}

	// Send out events for logs from the old canon chain, and 'reborn'
	// logs from the new canon chain. The number of logs can be very
	// high, so the events are sent in batches of size around 512.

	// Deleted logs + blocks:
	var deletedLogs []*types.Log
	for i := len(oldChain) - 1; i >= 0; i-- {
		// Also send event for blocks removed from the canon chain.
		bc.chainSideFeed.Send(ChainSideEvent{Block: oldChain[i]})

		// Collect deleted logs for notification
		if logs := bc.collectLogs(oldChain[i], true); len(logs) > 0 {
			deletedLogs = append(deletedLogs, logs...)
		}
		if len(deletedLogs) > 512 {
			bc.rmLogsFeed.Send(RemovedLogsEvent{deletedLogs})
			deletedLogs = nil
		}
	}
	if len(deletedLogs) > 0 {
		bc.rmLogsFeed.Send(RemovedLogsEvent{deletedLogs})
	}

	// New logs:
	var rebirthLogs []*types.Log
	for i := len(newChain) - 1; i >= 1; i-- {
		if logs := bc.collectLogs(newChain[i], false); len(logs) > 0 {
			rebirthLogs = append(rebirthLogs, logs...)
		}
		if len(rebirthLogs) > 512 {
			bc.logsFeed.Send(rebirthLogs)
			rebirthLogs = nil
		}
	}
	if len(rebirthLogs) > 0 {
		bc.logsFeed.Send(rebirthLogs)
	}
	return nil
}

// InsertBlockWithoutSetHead executes the block, runs the necessary verification
// upon it and then persist the block and the associate state into the database.
// The key difference between the InsertChain is it won't do the canonical chain
// updating. It relies on the additional SetCanonical call to finalize the entire
// procedure.
func (bc *BlockChain) InsertBlockWithoutSetHead(block *types.Block) error {
	if !bc.chainmu.TryLock() {
		return errChainStopped
	}
	defer bc.chainmu.Unlock()

	_, err := bc.insertChain(types.Blocks{block}, true, false)
	return err
}

// SetCanonical rewinds the chain to set the new head block as the specified
// block. It's possible that the state of the new head is missing, and it will
// be recovered in this function as well.
func (bc *BlockChain) SetCanonical(head *types.Block) (common.Hash, error) {
	if !bc.chainmu.TryLock() {
		return common.Hash{}, errChainStopped
	}
	defer bc.chainmu.Unlock()

	// Re-execute the reorged chain in case the head state is missing.
	if !bc.HasState(head.Root()) {
		if latestValidHash, err := bc.recoverAncestors(head); err != nil {
			return latestValidHash, err
		}
		log.Info("Recovered head state", "number", head.Number(), "hash", head.Hash())
	}
	// Run the reorg if necessary and set the given block as new head.
	start := time.Now()
	if head.ParentHash() != bc.CurrentBlock().Hash() {
		if err := bc.reorg(bc.CurrentBlock(), head); err != nil {
			return common.Hash{}, err
		}
	}
	bc.writeHeadBlock(head)

	// Emit events
	logs := bc.collectLogs(head, false)
	bc.chainFeed.Send(ChainEvent{Block: head, Hash: head.Hash(), Logs: logs})
	if len(logs) > 0 {
		bc.logsFeed.Send(logs)
	}
	bc.chainHeadFeed.Send(ChainHeadEvent{Block: head})

	context := []interface{}{
		"number", head.Number(),
		"hash", head.Hash(),
		"root", head.Root(),
		"elapsed", time.Since(start),
	}
	if timestamp := time.Unix(int64(head.Time()), 0); time.Since(timestamp) > time.Minute {
		context = append(context, []interface{}{"age", common.PrettyAge(timestamp)}...)
	}
	log.Info("Chain head was updated", context...)
	return head.Hash(), nil
}

func (bc *BlockChain) updateFutureBlocks() {
	futureTimer := time.NewTicker(5 * time.Second)
	defer futureTimer.Stop()
	defer bc.wg.Done()
	for {
		select {
		case <-futureTimer.C:
			bc.procFutureBlocks()
		case <-bc.quit:
			return
		}
	}
}

// skipBlock returns 'true', if the block being imported can be skipped over, meaning
// that the block does not need to be processed but can be considered already fully 'done'.
func (bc *BlockChain) skipBlock(err error, it *insertIterator) bool {
	// We can only ever bypass processing if the only error returned by the validator
	// is ErrKnownBlock, which means all checks passed, but we already have the block
	// and state.
	if !errors.Is(err, ErrKnownBlock) {
		return false
	}
	// If we're not using snapshots, we can skip this, since we have both block
	// and (trie-) state
	if bc.snaps == nil {
		return true
	}
	var (
		header     = it.current() // header can't be nil
		parentRoot common.Hash
	)
	// If we also have the snapshot-state, we can skip the processing.
	if bc.snaps.Snapshot(header.Root) != nil {
		return true
	}
	// In this case, we have the trie-state but not snapshot-state. If the parent
	// snapshot-state exists, we need to process this in order to not get a gap
	// in the snapshot layers.
	// Resolve parent block
	if parent := it.previous(); parent != nil {
		parentRoot = parent.Root
	} else if parent = bc.GetHeaderByHash(header.ParentHash); parent != nil {
		parentRoot = parent.Root
	}
	if parentRoot == (common.Hash{}) {
		return false // Theoretically impossible case
	}
	// Parent is also missing snapshot: we can skip this. Otherwise process.
	if bc.snaps.Snapshot(parentRoot) == nil {
		return true
	}
	return false
}

// indexBlocks reindexes or unindexes transactions depending on user configuration
func (bc *BlockChain) indexBlocks(tail *uint64, head uint64, done chan struct{}) {
	defer func() { close(done) }()

	// The tail flag is not existent, it means the node is just initialized
	// and all blocks(may from ancient store) are not indexed yet.
	if tail == nil {
		from := uint64(0)
		if bc.txLookupLimit != 0 && head >= bc.txLookupLimit {
			from = head - bc.txLookupLimit + 1
		}
		rawdb.IndexTransactions(bc.db, from, head+1, bc.quit)
		return
	}
	// The tail flag is existent, but the whole chain is required to be indexed.
	if bc.txLookupLimit == 0 || head < bc.txLookupLimit {
		if *tail > 0 {
			// It can happen when chain is rewound to a historical point which
			// is even lower than the indexes tail, recap the indexing target
			// to new head to avoid reading non-existent block bodies.
			end := *tail
			if end > head+1 {
				end = head + 1
			}
			rawdb.IndexTransactions(bc.db, 0, end, bc.quit)
		}
		return
	}
	// Update the transaction index to the new chain state
	if head-bc.txLookupLimit+1 < *tail {
		// Reindex a part of missing indices and rewind index tail to HEAD-limit
		rawdb.IndexTransactions(bc.db, head-bc.txLookupLimit+1, *tail, bc.quit)
	} else {
		// Unindex a part of stale indices and forward index tail to HEAD-limit
		rawdb.UnindexTransactions(bc.db, *tail, head-bc.txLookupLimit+1, bc.quit)
	}
}

// maintainTxIndex is responsible for the construction and deletion of the
// transaction index.
//
// User can use flag `txlookuplimit` to specify a "recentness" block, below
// which ancient tx indices get deleted. If `txlookuplimit` is 0, it means
// all tx indices will be reserved.
//
// The user can adjust the txlookuplimit value for each launch after sync,
// Geth will automatically construct the missing indices or delete the extra
// indices.
func (bc *BlockChain) maintainTxIndex() {
	defer bc.wg.Done()

	// Listening to chain events and manipulate the transaction indexes.
	var (
		done   chan struct{}                  // Non-nil if background unindexing or reindexing routine is active.
		headCh = make(chan ChainHeadEvent, 1) // Buffered to avoid locking up the event feed
	)
	sub := bc.SubscribeChainHeadEvent(headCh)
	if sub == nil {
		return
	}
	defer sub.Unsubscribe()

	for {
		select {
		case head := <-headCh:
			if done == nil {
				done = make(chan struct{})
				go bc.indexBlocks(rawdb.ReadTxIndexTail(bc.db), head.Block.NumberU64(), done)
			}
		case <-done:
			done = nil
		case <-bc.quit:
			if done != nil {
				log.Info("Waiting background transaction indexer to exit")
				<-done
			}
			return
		}
	}
}

// reportBlock logs a bad block error.
func (bc *BlockChain) reportBlock(block *types.Block, receipts types.Receipts, err error) {
	rawdb.WriteBadBlock(bc.db, block)
	log.Error(summarizeBadBlock(block, receipts, bc.Config(), err))
}

// summarizeBadBlock returns a string summarizing the bad block and other
// relevant information.
func summarizeBadBlock(block *types.Block, receipts []*types.Receipt, config *params.ChainConfig, err error) string {
	var receiptString string
	for i, receipt := range receipts {
		receiptString += fmt.Sprintf("\n  %d: cumulative: %v gas: %v contract: %v status: %v tx: %v logs: %v bloom: %x state: %x",
			i, receipt.CumulativeGasUsed, receipt.GasUsed, receipt.ContractAddress.Hex(),
			receipt.Status, receipt.TxHash.Hex(), receipt.Logs, receipt.Bloom, receipt.PostState)
	}
	version, vcs := version.Info()
	platform := fmt.Sprintf("%s %s %s %s", version, runtime.Version(), runtime.GOARCH, runtime.GOOS)
	if vcs != "" {
		vcs = fmt.Sprintf("\nVCS: %s", vcs)
	}
	return fmt.Sprintf(`
########## BAD BLOCK #########
Block: %v (%#x)
Error: %v
Platform: %v%v
Chain config: %#v
Receipts: %v
##############################
`, block.Number(), block.Hash(), err, platform, vcs, config, receiptString)
}

// InsertHeaderChain attempts to insert the given header chain in to the local
// chain, possibly creating a reorg. If an error is returned, it will return the
// index number of the failing header as well an error describing what went wrong.
//
// The verify parameter can be used to fine tune whether nonce verification
// should be done or not. The reason behind the optional check is because some
// of the header retrieval mechanisms already need to verify nonces, as well as
// because nonces can be verified sparsely, not needing to check each.
func (bc *BlockChain) InsertHeaderChain(chain []*types.Header, checkFreq int) (int, error) {
	if len(chain) == 0 {
		return 0, nil
	}
	start := time.Now()
	if i, err := bc.hc.ValidateHeaderChain(chain, checkFreq); err != nil {
		return i, err
	}

	if !bc.chainmu.TryLock() {
		return 0, errChainStopped
	}
	defer bc.chainmu.Unlock()
	_, err := bc.hc.InsertHeaderChain(chain, start, bc.forker)
	return 0, err
}

// SetBlockValidatorAndProcessorForTesting sets the current validator and processor.
// This method can be used to force an invalid blockchain to be verified for tests.
// This method is unsafe and should only be used before block import starts.
func (bc *BlockChain) SetBlockValidatorAndProcessorForTesting(v Validator, p Processor) {
	bc.validator = v
	bc.processor = p
}

// SetTrieFlushInterval configures how often in-memory tries are persisted to disk.
// The interval is in terms of block processing time, not wall clock.
// It is thread-safe and can be called repeatedly without side effects.
func (bc *BlockChain) SetTrieFlushInterval(interval time.Duration) {
	atomic.StoreInt64(&bc.flushInterval, int64(interval))
}<|MERGE_RESOLUTION|>--- conflicted
+++ resolved
@@ -349,11 +349,7 @@
 		if diskRoot != (common.Hash{}) {
 			log.Warn("Head state missing, repairing", "number", head.Number, "hash", head.Hash(), "snaproot", diskRoot)
 
-<<<<<<< HEAD
-			snapDisk, diskRootFound, err := bc.setHeadBeyondRoot(head.NumberU64(), 0, diskRoot, true, bc.cacheConfig.SnapshotRestoreMaxGas)
-=======
-			snapDisk, err := bc.setHeadBeyondRoot(head.Number.Uint64(), 0, diskRoot, true)
->>>>>>> 5ed08c47
+			snapDisk, diskRootFound, err := bc.setHeadBeyondRoot(head.Number.Uint64(), 0, diskRoot, true, bc.cacheConfig.SnapshotRestoreMaxGas)
 			if err != nil {
 				return nil, err
 			}
@@ -365,13 +361,8 @@
 				rawdb.DeleteSnapshotRecoveryNumber(bc.db)
 			}
 		} else {
-<<<<<<< HEAD
-			log.Warn("Head state missing, repairing", "number", head.Number(), "hash", head.Hash())
-			if _, _, err := bc.setHeadBeyondRoot(head.NumberU64(), 0, common.Hash{}, true, 0); err != nil {
-=======
 			log.Warn("Head state missing, repairing", "number", head.Number, "hash", head.Hash())
-			if _, err := bc.setHeadBeyondRoot(head.Number.Uint64(), 0, common.Hash{}, true); err != nil {
->>>>>>> 5ed08c47
+			if _, _, err := bc.setHeadBeyondRoot(head.Number.Uint64(), 0, common.Hash{}, true, 0); err != nil {
 				return nil, err
 			}
 		}
@@ -854,12 +845,8 @@
 		log.Error("SetHead invalidated finalized block")
 		bc.SetFinalized(nil)
 	}
-<<<<<<< HEAD
 
 	return blockNumber, rootFound, bc.loadLastState()
-=======
-	return rootNumber, bc.loadLastState()
->>>>>>> 5ed08c47
 }
 
 // SnapSyncCommitHead sets the current head block to the one defined by the hash
@@ -1044,9 +1031,8 @@
 	if !bc.cacheConfig.TrieDirtyDisabled {
 		triedb := bc.triedb
 
-<<<<<<< HEAD
 		for _, offset := range []uint64{0, 1, bc.cacheConfig.TriesInMemory - 1, math.MaxUint64} {
-			if number := bc.CurrentBlock().NumberU64(); number > offset {
+			if number := bc.CurrentBlock().Number.Uint64(); number > offset {
 				var recent *types.Block
 				if offset == math.MaxUint {
 					_, latest := bc.triegc.Peek()
@@ -1057,11 +1043,6 @@
 				if recent.Root() == (common.Hash{}) {
 					continue
 				}
-=======
-		for _, offset := range []uint64{0, 1, TriesInMemory - 1} {
-			if number := bc.CurrentBlock().Number.Uint64(); number > offset {
-				recent := bc.GetBlockByNumber(number - offset)
->>>>>>> 5ed08c47
 
 				log.Info("Writing cached state to disk", "block", recent.Number(), "hash", recent.Hash(), "root", recent.Root())
 				if err := triedb.Commit(recent.Root(), true); err != nil {

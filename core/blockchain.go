// Copyright 2014 The go-ethereum Authors
// This file is part of the go-ethereum library.
//
// The go-ethereum library is free software: you can redistribute it and/or modify
// it under the terms of the GNU Lesser General Public License as published by
// the Free Software Foundation, either version 3 of the License, or
// (at your option) any later version.
//
// The go-ethereum library is distributed in the hope that it will be useful,
// but WITHOUT ANY WARRANTY; without even the implied warranty of
// MERCHANTABILITY or FITNESS FOR A PARTICULAR PURPOSE. See the
// GNU Lesser General Public License for more details.
//
// You should have received a copy of the GNU Lesser General Public License
// along with the go-ethereum library. If not, see <http://www.gnu.org/licenses/>.

// Package core implements the Ethereum consensus protocol.
package core

import (
	"errors"
	"fmt"
	"io"
	"math"
	"math/big"
	"sort"
	"sync"
	"sync/atomic"
	"time"

	"github.com/ethereum/go-ethereum/common"
	"github.com/ethereum/go-ethereum/common/mclock"
	"github.com/ethereum/go-ethereum/common/prque"
	"github.com/ethereum/go-ethereum/consensus"
	"github.com/ethereum/go-ethereum/core/rawdb"
	"github.com/ethereum/go-ethereum/core/state"
	"github.com/ethereum/go-ethereum/core/state/snapshot"
	"github.com/ethereum/go-ethereum/core/types"
	"github.com/ethereum/go-ethereum/core/vm"
	"github.com/ethereum/go-ethereum/ethdb"
	"github.com/ethereum/go-ethereum/event"
	"github.com/ethereum/go-ethereum/internal/syncx"
	"github.com/ethereum/go-ethereum/log"
	"github.com/ethereum/go-ethereum/metrics"
	"github.com/ethereum/go-ethereum/params"
	"github.com/ethereum/go-ethereum/trie"
	lru "github.com/hashicorp/golang-lru"
)

var (
	headBlockGauge          = metrics.NewRegisteredGauge("chain/head/block", nil)
	headHeaderGauge         = metrics.NewRegisteredGauge("chain/head/header", nil)
	headFastBlockGauge      = metrics.NewRegisteredGauge("chain/head/receipt", nil)
	headFinalizedBlockGauge = metrics.NewRegisteredGauge("chain/head/finalized", nil)
	headSafeBlockGauge      = metrics.NewRegisteredGauge("chain/head/safe", nil)

	accountReadTimer   = metrics.NewRegisteredTimer("chain/account/reads", nil)
	accountHashTimer   = metrics.NewRegisteredTimer("chain/account/hashes", nil)
	accountUpdateTimer = metrics.NewRegisteredTimer("chain/account/updates", nil)
	accountCommitTimer = metrics.NewRegisteredTimer("chain/account/commits", nil)

	storageReadTimer   = metrics.NewRegisteredTimer("chain/storage/reads", nil)
	storageHashTimer   = metrics.NewRegisteredTimer("chain/storage/hashes", nil)
	storageUpdateTimer = metrics.NewRegisteredTimer("chain/storage/updates", nil)
	storageCommitTimer = metrics.NewRegisteredTimer("chain/storage/commits", nil)

	snapshotAccountReadTimer = metrics.NewRegisteredTimer("chain/snapshot/account/reads", nil)
	snapshotStorageReadTimer = metrics.NewRegisteredTimer("chain/snapshot/storage/reads", nil)
	snapshotCommitTimer      = metrics.NewRegisteredTimer("chain/snapshot/commits", nil)

	blockInsertTimer     = metrics.NewRegisteredTimer("chain/inserts", nil)
	blockValidationTimer = metrics.NewRegisteredTimer("chain/validation", nil)
	blockExecutionTimer  = metrics.NewRegisteredTimer("chain/execution", nil)
	blockWriteTimer      = metrics.NewRegisteredTimer("chain/write", nil)

	blockReorgMeter         = metrics.NewRegisteredMeter("chain/reorg/executes", nil)
	blockReorgAddMeter      = metrics.NewRegisteredMeter("chain/reorg/add", nil)
	blockReorgDropMeter     = metrics.NewRegisteredMeter("chain/reorg/drop", nil)
	blockReorgInvalidatedTx = metrics.NewRegisteredMeter("chain/reorg/invalidTx", nil)

	blockPrefetchExecuteTimer   = metrics.NewRegisteredTimer("chain/prefetch/executes", nil)
	blockPrefetchInterruptMeter = metrics.NewRegisteredMeter("chain/prefetch/interrupts", nil)

	errInsertionInterrupted = errors.New("insertion is interrupted")
	errChainStopped         = errors.New("blockchain is stopped")
)

const (
<<<<<<< HEAD
	bodyCacheLimit      = 256
	blockCacheLimit     = 256
	receiptsCacheLimit  = 32
	txLookupCacheLimit  = 1024
	maxFutureBlocks     = 256
	maxTimeFutureBlocks = 30
	TriesInMemory       = 128
=======
	bodyCacheLimit       = 256
	blockCacheLimit      = 256
	receiptsCacheLimit   = 32
	txLookupCacheLimit   = 1024
	maxFutureBlocks      = 256
	maxTimeFutureBlocks  = 30
	DefaultTriesInMemory = 128
>>>>>>> f5dfc426

	// BlockChainVersion ensures that an incompatible database forces a resync from scratch.
	//
	// Changelog:
	//
	// - Version 4
	//   The following incompatible database changes were added:
	//   * the `BlockNumber`, `TxHash`, `TxIndex`, `BlockHash` and `Index` fields of log are deleted
	//   * the `Bloom` field of receipt is deleted
	//   * the `BlockIndex` and `TxIndex` fields of txlookup are deleted
	// - Version 5
	//  The following incompatible database changes were added:
	//    * the `TxHash`, `GasCost`, and `ContractAddress` fields are no longer stored for a receipt
	//    * the `TxHash`, `GasCost`, and `ContractAddress` fields are computed by looking up the
	//      receipts' corresponding block
	// - Version 6
	//  The following incompatible database changes were added:
	//    * Transaction lookup information stores the corresponding block number instead of block hash
	// - Version 7
	//  The following incompatible database changes were added:
	//    * Use freezer as the ancient database to maintain all ancient data
	// - Version 8
	//  The following incompatible database changes were added:
	//    * New scheme for contract code in order to separate the codes and trie nodes
	BlockChainVersion uint64 = 8
)

// CacheConfig contains the configuration values for the trie caching/pruning
// that's resident in a blockchain.
type CacheConfig struct {
	TrieCleanLimit      int           // Memory allowance (MB) to use for caching trie nodes in memory
	TrieCleanJournal    string        // Disk journal for saving clean cache entries.
	TrieCleanRejournal  time.Duration // Time interval to dump clean cache to disk periodically
	TrieCleanNoPrefetch bool          // Whether to disable heuristic state prefetching for followup blocks
	TrieDirtyLimit      int           // Memory limit (MB) at which to start flushing dirty trie nodes to disk
	TrieDirtyDisabled   bool          // Whether to disable trie write caching and GC altogether (archive node)
	TrieTimeLimit       time.Duration // Time limit after which to flush the current in-memory trie to disk
	SnapshotLimit       int           // Memory allowance (MB) to use for caching snapshot entries in memory
	Preimages           bool          // Whether to store preimage of trie key to the disk

	SnapshotRestoreMaxGas uint64 // Rollback up to this much gas to restore snapshot (otherwise snapshot recalculated from nothing)

	// Arbitrum: configure GC window
	TriesInMemory uint64        // Height difference before which a trie may not be garbage-collected
	TrieRetention time.Duration // Time limit before which a trie may not be garbage-collected

	SnapshotWait bool // Wait for snapshot construction on startup. TODO(karalabe): This is a dirty hack for testing, nuke it
}

// defaultCacheConfig are the default caching values if none are specified by the
// user (also used during testing).
var defaultCacheConfig = &CacheConfig{

	// Arbitrum Config Options
	TriesInMemory: DefaultTriesInMemory,
	TrieRetention: 30 * time.Minute,

	TrieCleanLimit: 256,
	TrieDirtyLimit: 256,
	TrieTimeLimit:  5 * time.Minute,
	SnapshotLimit:  256,
	SnapshotWait:   true,
}

// BlockChain represents the canonical chain given a database with a genesis
// block. The Blockchain manages chain imports, reverts, chain reorganisations.
//
// Importing blocks in to the block chain happens according to the set of rules
// defined by the two stage Validator. Processing of blocks is done using the
// Processor which processes the included transaction. The validation of the state
// is done in the second part of the Validator. Failing results in aborting of
// the import.
//
// The BlockChain also helps in returning blocks from **any** chain included
// in the database as well as blocks that represents the canonical chain. It's
// important to note that GetBlock can return any block and does not need to be
// included in the canonical one where as GetBlockByNumber always represents the
// canonical chain.
type BlockChain struct {
	chainConfig *params.ChainConfig // Chain & network configuration
	cacheConfig *CacheConfig        // Cache configuration for pruning

	db     ethdb.Database // Low level persistent database to store final content in
	snaps  *snapshot.Tree // Snapshot tree for fast trie leaf access
	triegc *prque.Prque   // Priority queue mapping block numbers to tries to gc
	gcproc time.Duration  // Accumulates canonical block processing for trie dumping

	// txLookupLimit is the maximum number of blocks from head whose tx indices
	// are reserved:
	//  * 0:   means no limit and regenerate any missing indexes
	//  * N:   means N block limit [HEAD-N+1, HEAD] and delete extra indexes
	//  * nil: disable tx reindexer/deleter, but still index new blocks
	txLookupLimit uint64

	hc            *HeaderChain
	rmLogsFeed    event.Feed
	chainFeed     event.Feed
	chainSideFeed event.Feed
	chainHeadFeed event.Feed
	logsFeed      event.Feed
	blockProcFeed event.Feed
	scope         event.SubscriptionScope
	genesisBlock  *types.Block

	// This mutex synchronizes chain write operations.
	// Readers don't need to take it, they can just read the database.
	chainmu *syncx.ClosableMutex

	currentBlock          atomic.Value // Current head of the block chain
	currentFastBlock      atomic.Value // Current head of the fast-sync chain (may be above the block chain!)
	currentFinalizedBlock atomic.Value // Current finalized head
	currentSafeBlock      atomic.Value // Current safe head

	stateCache    state.Database // State database to reuse between imports (contains state cache)
	bodyCache     *lru.Cache     // Cache for the most recent block bodies
	bodyRLPCache  *lru.Cache     // Cache for the most recent block bodies in RLP encoded format
	receiptsCache *lru.Cache     // Cache for the most recent receipts per block
	blockCache    *lru.Cache     // Cache for the most recent entire blocks
	txLookupCache *lru.Cache     // Cache for the most recent transaction lookup data.
	futureBlocks  *lru.Cache     // future blocks are blocks added for later processing

	wg            sync.WaitGroup //
	quit          chan struct{}  // shutdown signal, closed in Stop.
	running       int32          // 0 if chain is running, 1 when stopped
	procInterrupt int32          // interrupt signaler for block processing

	engine     consensus.Engine
	validator  Validator // Block and state validator interface
	prefetcher Prefetcher
	processor  Processor // Block transaction processor interface
	forker     *ForkChoice
	vmConfig   vm.Config
}

type trieGcEntry struct {
	Root      common.Hash
	Timestamp uint64
}

// NewBlockChain returns a fully initialised block chain using information
// available in the database. It initialises the default Ethereum Validator
// and Processor.
func NewBlockChain(db ethdb.Database, cacheConfig *CacheConfig, chainConfig *params.ChainConfig, engine consensus.Engine, vmConfig vm.Config, shouldPreserve func(header *types.Header) bool, txLookupLimit *uint64) (*BlockChain, error) {
	if cacheConfig == nil {
		cacheConfig = defaultCacheConfig
	}
	bodyCache, _ := lru.New(bodyCacheLimit)
	bodyRLPCache, _ := lru.New(bodyCacheLimit)
	receiptsCache, _ := lru.New(receiptsCacheLimit)
	blockCache, _ := lru.New(blockCacheLimit)
	txLookupCache, _ := lru.New(txLookupCacheLimit)
	futureBlocks, _ := lru.New(maxFutureBlocks)

	bc := &BlockChain{
		chainConfig: chainConfig,
		cacheConfig: cacheConfig,
		db:          db,
		triegc:      prque.New(nil),
		stateCache: state.NewDatabaseWithConfig(db, &trie.Config{
			Cache:     cacheConfig.TrieCleanLimit,
			Journal:   cacheConfig.TrieCleanJournal,
			Preimages: cacheConfig.Preimages,
		}),
		quit:          make(chan struct{}),
		chainmu:       syncx.NewClosableMutex(),
		bodyCache:     bodyCache,
		bodyRLPCache:  bodyRLPCache,
		receiptsCache: receiptsCache,
		blockCache:    blockCache,
		txLookupCache: txLookupCache,
		futureBlocks:  futureBlocks,
		engine:        engine,
		vmConfig:      vmConfig,
	}
	bc.forker = NewForkChoice(bc, shouldPreserve)
	bc.validator = NewBlockValidator(chainConfig, bc, engine)
	bc.prefetcher = newStatePrefetcher(chainConfig, bc, engine)
	bc.processor = NewStateProcessor(chainConfig, bc, engine)

	var err error
	bc.hc, err = NewHeaderChain(db, chainConfig, engine, bc.insertStopped)
	if err != nil {
		return nil, err
	}
	if chainConfig.IsArbitrum() {
		bc.genesisBlock = bc.GetBlockByNumber(chainConfig.ArbitrumChainParams.GenesisBlockNum)
	} else {
		bc.genesisBlock = bc.GetBlockByNumber(0)
	}
	if bc.genesisBlock == nil {
		return nil, ErrNoGenesis
	}

	var nilBlock *types.Block
	bc.currentBlock.Store(nilBlock)
	bc.currentFastBlock.Store(nilBlock)
	bc.currentFinalizedBlock.Store(nilBlock)
	bc.currentSafeBlock.Store(nilBlock)

	// Initialize the chain with ancient data if it isn't empty.
	var txIndexBlock uint64

	if bc.empty() {
		rawdb.InitDatabaseFromFreezer(bc.db)
		// If ancient database is not empty, reconstruct all missing
		// indices in the background.
		frozen, _ := bc.db.Ancients()
		if frozen > 0 {
			txIndexBlock = frozen
		}
	}
	if err := bc.loadLastState(); err != nil {
		return nil, err
	}

	// Make sure the state associated with the block is available
	head := bc.CurrentBlock()
	if _, err := state.New(head.Root(), bc.stateCache, bc.snaps); err != nil {
		// Head state is missing, before the state recovery, find out the
		// disk layer point of snapshot(if it's enabled). Make sure the
		// rewound point is lower than disk layer.
		var diskRoot common.Hash
		if bc.cacheConfig.SnapshotLimit > 0 {
			diskRoot = rawdb.ReadSnapshotRoot(bc.db)
		}
		if diskRoot != (common.Hash{}) {
			log.Warn("Head state missing, repairing", "number", head.Number(), "hash", head.Hash(), "snaproot", diskRoot)

			snapDisk, diskRootFound, err := bc.setHeadBeyondRoot(head.NumberU64(), diskRoot, true, bc.cacheConfig.SnapshotRestoreMaxGas)
			if err != nil {
				return nil, err
			}
			// Chain rewound, persist old snapshot number to indicate recovery procedure
			if diskRootFound {
				rawdb.WriteSnapshotRecoveryNumber(bc.db, snapDisk)
			} else {
				log.Warn("Snapshot root not found or too far back. Recreating snapshot from scratch.")
				rawdb.DeleteSnapshotRecoveryNumber(bc.db)
			}
		} else {
			log.Warn("Head state missing, repairing", "number", head.Number(), "hash", head.Hash())
			if _, _, err := bc.setHeadBeyondRoot(head.NumberU64(), common.Hash{}, true, 0); err != nil {
				return nil, err
			}
		}
	}

	// Ensure that a previous crash in SetHead doesn't leave extra ancients
	if frozen, err := bc.db.Ancients(); err == nil && frozen > 0 {
		var (
			needRewind bool
			low        uint64
		)
		// The head full block may be rolled back to a very low height due to
		// blockchain repair. If the head full block is even lower than the ancient
		// chain, truncate the ancient store.
		fullBlock := bc.CurrentBlock()
		if fullBlock != nil && fullBlock.Hash() != bc.genesisBlock.Hash() && fullBlock.NumberU64() < frozen-1 {
			needRewind = true
			low = fullBlock.NumberU64()
		}
		// In fast sync, it may happen that ancient data has been written to the
		// ancient store, but the LastFastBlock has not been updated, truncate the
		// extra data here.
		fastBlock := bc.CurrentFastBlock()
		if fastBlock != nil && fastBlock.NumberU64() < frozen-1 {
			needRewind = true
			if fastBlock.NumberU64() < low || low == 0 {
				low = fastBlock.NumberU64()
			}
		}
		if needRewind {
			log.Error("Truncating ancient chain", "from", bc.CurrentHeader().Number.Uint64(), "to", low)
			if err := bc.SetHead(low); err != nil {
				return nil, err
			}
		}
	}
	// The first thing the node will do is reconstruct the verification data for
	// the head block (ethash cache or clique voting snapshot). Might as well do
	// it in advance.
	bc.engine.VerifyHeader(bc, bc.CurrentHeader(), true)

	// Check the current state of the block hashes and make sure that we do not have any of the bad blocks in our chain
	for hash := range BadHashes {
		if header := bc.GetHeaderByHash(hash); header != nil {
			// get the canonical block corresponding to the offending header's number
			headerByNumber := bc.GetHeaderByNumber(header.Number.Uint64())
			// make sure the headerByNumber (if present) is in our current canonical chain
			if headerByNumber != nil && headerByNumber.Hash() == header.Hash() {
				log.Error("Found bad hash, rewinding chain", "number", header.Number, "hash", header.ParentHash)
				if err := bc.SetHead(header.Number.Uint64() - 1); err != nil {
					return nil, err
				}
				log.Error("Chain rewind was successful, resuming normal operation")
			}
		}
	}

	// Load any existing snapshot, regenerating it if loading failed
	if bc.cacheConfig.SnapshotLimit > 0 {
		// If the chain was rewound past the snapshot persistent layer (causing
		// a recovery block number to be persisted to disk), check if we're still
		// in recovery mode and in that case, don't invalidate the snapshot on a
		// head mismatch.
		var recover bool

		head := bc.CurrentBlock()
		if layer := rawdb.ReadSnapshotRecoveryNumber(bc.db); layer != nil && *layer > head.NumberU64() {
			log.Warn("Enabling snapshot recovery", "chainhead", head.NumberU64(), "diskbase", *layer)
			recover = true
		}
		bc.snaps, _ = snapshot.New(bc.db, bc.stateCache.TrieDB(), bc.cacheConfig.SnapshotLimit, head.Root(), !bc.cacheConfig.SnapshotWait, true, recover)
	}

	// Start future block processor.
	bc.wg.Add(1)
	go bc.updateFutureBlocks()

	// Start tx indexer/unindexer.
	if txLookupLimit != nil {
		bc.txLookupLimit = *txLookupLimit

		bc.wg.Add(1)
		go bc.maintainTxIndex(txIndexBlock)
	}

	// If periodic cache journal is required, spin it up.
	if bc.cacheConfig.TrieCleanRejournal > 0 {
		if bc.cacheConfig.TrieCleanRejournal < time.Minute {
			log.Warn("Sanitizing invalid trie cache journal time", "provided", bc.cacheConfig.TrieCleanRejournal, "updated", time.Minute)
			bc.cacheConfig.TrieCleanRejournal = time.Minute
		}
		triedb := bc.stateCache.TrieDB()
		bc.wg.Add(1)
		go func() {
			defer bc.wg.Done()
			triedb.SaveCachePeriodically(bc.cacheConfig.TrieCleanJournal, bc.cacheConfig.TrieCleanRejournal, bc.quit)
		}()
	}
	return bc, nil
}

// empty returns an indicator whether the blockchain is empty.
// Note, it's a special case that we connect a non-empty ancient
// database with an empty node, so that we can plugin the ancient
// into node seamlessly.
func (bc *BlockChain) empty() bool {
	genesis := bc.genesisBlock.Hash()
	for _, hash := range []common.Hash{rawdb.ReadHeadBlockHash(bc.db), rawdb.ReadHeadHeaderHash(bc.db), rawdb.ReadHeadFastBlockHash(bc.db)} {
		if hash != genesis {
			return false
		}
	}
	return true
}

// loadLastState loads the last known chain state from the database. This method
// assumes that the chain manager mutex is held.
func (bc *BlockChain) loadLastState() error {
	// Restore the last known head block
	head := rawdb.ReadHeadBlockHash(bc.db)
	if head == (common.Hash{}) {
		// Corrupt or empty database, init from scratch
		log.Warn("Empty database, resetting chain")
		return bc.Reset()
	}
	// Make sure the entire head block is available
	currentBlock := bc.GetBlockByHash(head)
	if currentBlock == nil {
		// Corrupt or empty database, init from scratch
		log.Warn("Head block missing, resetting chain", "hash", head)
		return bc.Reset()
	}
	// Everything seems to be fine, set as the head block
	bc.currentBlock.Store(currentBlock)
	headBlockGauge.Update(int64(currentBlock.NumberU64()))

	// Restore the last known head header
	currentHeader := currentBlock.Header()
	if head := rawdb.ReadHeadHeaderHash(bc.db); head != (common.Hash{}) {
		if header := bc.GetHeaderByHash(head); header != nil {
			currentHeader = header
		}
	}
	bc.hc.SetCurrentHeader(currentHeader)

	// Restore the last known head fast block
	bc.currentFastBlock.Store(currentBlock)
	headFastBlockGauge.Update(int64(currentBlock.NumberU64()))

	if head := rawdb.ReadHeadFastBlockHash(bc.db); head != (common.Hash{}) {
		if block := bc.GetBlockByHash(head); block != nil {
			bc.currentFastBlock.Store(block)
			headFastBlockGauge.Update(int64(block.NumberU64()))
		}
	}

	// Restore the last known finalized block and safe block
	// Note: the safe block is not stored on disk and it is set to the last
	// known finalized block on startup
	if head := rawdb.ReadFinalizedBlockHash(bc.db); head != (common.Hash{}) {
		if block := bc.GetBlockByHash(head); block != nil {
			bc.currentFinalizedBlock.Store(block)
			headFinalizedBlockGauge.Update(int64(block.NumberU64()))
			bc.currentSafeBlock.Store(block)
			headSafeBlockGauge.Update(int64(block.NumberU64()))
		}
	}
	// Issue a status log for the user
	currentFastBlock := bc.CurrentFastBlock()
	currentFinalizedBlock := bc.CurrentFinalizedBlock()

	headerTd := bc.GetTd(currentHeader.Hash(), currentHeader.Number.Uint64())
	blockTd := bc.GetTd(currentBlock.Hash(), currentBlock.NumberU64())
	fastTd := bc.GetTd(currentFastBlock.Hash(), currentFastBlock.NumberU64())

	log.Info("Loaded most recent local header", "number", currentHeader.Number, "hash", currentHeader.Hash(), "td", headerTd, "age", common.PrettyAge(time.Unix(int64(currentHeader.Time), 0)))
	log.Info("Loaded most recent local full block", "number", currentBlock.Number(), "hash", currentBlock.Hash(), "td", blockTd, "age", common.PrettyAge(time.Unix(int64(currentBlock.Time()), 0)))
	log.Info("Loaded most recent local fast block", "number", currentFastBlock.Number(), "hash", currentFastBlock.Hash(), "td", fastTd, "age", common.PrettyAge(time.Unix(int64(currentFastBlock.Time()), 0)))

	if currentFinalizedBlock != nil {
		finalTd := bc.GetTd(currentFinalizedBlock.Hash(), currentFinalizedBlock.NumberU64())
		log.Info("Loaded most recent local finalized block", "number", currentFinalizedBlock.Number(), "hash", currentFinalizedBlock.Hash(), "td", finalTd, "age", common.PrettyAge(time.Unix(int64(currentFinalizedBlock.Time()), 0)))
	}
	if pivot := rawdb.ReadLastPivotNumber(bc.db); pivot != nil {
		log.Info("Loaded last fast-sync pivot marker", "number", *pivot)
	}
	return nil
}

// SetHead rewinds the local chain to a new head. Depending on whether the node
// was fast synced or full synced and in which state, the method will try to
// delete minimal data from disk whilst retaining chain consistency.
func (bc *BlockChain) SetHead(head uint64) error {
	_, _, err := bc.setHeadBeyondRoot(head, common.Hash{}, false, 0)
	return err
}

// SetFinalized sets the finalized block.
func (bc *BlockChain) SetFinalized(block *types.Block) {
	bc.currentFinalizedBlock.Store(block)
	if block != nil {
		rawdb.WriteFinalizedBlockHash(bc.db, block.Hash())
		headFinalizedBlockGauge.Update(int64(block.NumberU64()))
	} else {
		rawdb.WriteFinalizedBlockHash(bc.db, common.Hash{})
		headFinalizedBlockGauge.Update(0)
	}
}

// SetSafe sets the safe block.
func (bc *BlockChain) SetSafe(block *types.Block) {
	bc.currentSafeBlock.Store(block)
	if block != nil {
		headSafeBlockGauge.Update(int64(block.NumberU64()))
	} else {
		headSafeBlockGauge.Update(0)
	}
}

// setHeadBeyondRoot rewinds the local chain to a new head with the extra condition
// that the rewind must pass the specified state root. The extra condition is
// ignored if it causes rolling back more than rewindLimit Gas (0 meaning infinte).
// If the limit was hit, rewind to last block with state. This method is meant to be
// used when rewinding with snapshots enabled to ensure that we go back further than
// persistent disk layer. Depending on whether the node was fast synced or full, and
// in which state, the method will try to delete minimal data from disk whilst
// retaining chain consistency.
//
// The method returns the block number where the requested root cap was found.
func (bc *BlockChain) setHeadBeyondRoot(head uint64, root common.Hash, repair bool, rewindLimit uint64) (uint64, bool, error) {
	if !bc.chainmu.TryLock() {
		return 0, false, errChainStopped
	}
	defer bc.chainmu.Unlock()

	// Track the block number of the requested root hash
	var blockNumber uint64 // (no root == always 0)
	var rootFound bool

	// Retrieve the last pivot block to short circuit rollbacks beyond it and the
	// current freezer limit to start nuking id underflown
	pivot := rawdb.ReadLastPivotNumber(bc.db)
	frozen, _ := bc.db.Ancients()

	updateFn := func(db ethdb.KeyValueWriter, header *types.Header) (uint64, bool) {
		// Rewind the blockchain, ensuring we don't end up with a stateless head
		// block. Note, depth equality is permitted to allow using SetHead as a
		// chain reparation mechanism without deleting any data!
		if currentBlock := bc.CurrentBlock(); currentBlock != nil && header.Number.Uint64() <= currentBlock.NumberU64() {
			newHeadBlock := bc.GetBlock(header.Hash(), header.Number.Uint64())
			if newHeadBlock == nil {
				log.Error("Gap in the chain, rewinding to genesis", "number", header.Number, "hash", header.Hash())
				newHeadBlock = bc.genesisBlock
			} else {
				// Block exists, keep rewinding until we find one with state,
				// keeping rewinding until we exceed the optional threshold
				// root hash
				rootFound = (root == common.Hash{}) // Flag whether we're beyond the requested root (no root, always true)
				lastFullBlock := uint64(0)
				lastFullBlockHash := common.Hash{}
				gasRolledBack := uint64(0)

				for {
					if rewindLimit > 0 && lastFullBlock != 0 {
						// Arbitrum: track the amount of gas rolled back and stop the rollback early if necessary
						gasUsedInBlock := newHeadBlock.GasUsed()
						if bc.chainConfig.IsArbitrum() {
							receipts := bc.GetReceiptsByHash(newHeadBlock.Hash())
							for _, receipt := range receipts {
								gasUsedInBlock -= receipt.GasUsedForL1
							}
						}
						gasRolledBack += gasUsedInBlock
						if gasRolledBack >= rewindLimit {
							blockNumber = lastFullBlock
							newHeadBlock = bc.GetBlock(lastFullBlockHash, lastFullBlock)
							log.Debug("Rewound to block with state but not snapshot", "number", newHeadBlock.NumberU64(), "hash", newHeadBlock.Hash())
							break
						}
					}

					// If a root threshold was requested but not yet crossed, check
					if root != (common.Hash{}) && !rootFound && newHeadBlock.Root() == root {
						rootFound, blockNumber = true, newHeadBlock.NumberU64()
					}
					if _, err := state.New(newHeadBlock.Root(), bc.stateCache, bc.snaps); err != nil {
						log.Trace("Block state missing, rewinding further", "number", newHeadBlock.NumberU64(), "hash", newHeadBlock.Hash())
						if pivot == nil || newHeadBlock.NumberU64() > *pivot {
							parent := bc.GetBlock(newHeadBlock.ParentHash(), newHeadBlock.NumberU64()-1)
							if parent != nil {
								newHeadBlock = parent
								continue
							}
							log.Error("Missing block in the middle, aiming genesis", "number", newHeadBlock.NumberU64()-1, "hash", newHeadBlock.ParentHash())
							newHeadBlock = bc.genesisBlock
						} else {
							log.Trace("Rewind passed pivot, aiming genesis", "number", newHeadBlock.NumberU64(), "hash", newHeadBlock.Hash(), "pivot", *pivot)
							newHeadBlock = bc.genesisBlock
						}
					} else if lastFullBlock == 0 {
						lastFullBlock = newHeadBlock.NumberU64()
						lastFullBlockHash = newHeadBlock.Hash()
					}

					if rootFound || newHeadBlock.NumberU64() <= bc.genesisBlock.NumberU64() {
						if newHeadBlock.NumberU64() <= bc.genesisBlock.NumberU64() {
							// Recommit the genesis state into disk in case the rewinding destination
							// is genesis block and the relevant state is gone. In the future this
							// rewinding destination can be the earliest block stored in the chain
							// if the historical chain pruning is enabled. In that case the logic
							// needs to be improved here.
							if !bc.HasState(bc.genesisBlock.Root()) {
								if err := CommitGenesisState(bc.db, bc.genesisBlock.Hash()); err != nil {
									log.Crit("Failed to commit genesis state", "err", err)
								}
								log.Debug("Recommitted genesis state to disk")
							}
							newHeadBlock = bc.genesisBlock
						}
						log.Debug("Rewound to block with state", "number", newHeadBlock.NumberU64(), "hash", newHeadBlock.Hash())
						break
					}
					log.Debug("Skipping block with threshold state", "number", newHeadBlock.NumberU64(), "hash", newHeadBlock.Hash(), "root", newHeadBlock.Root())
					newHeadBlock = bc.GetBlock(newHeadBlock.ParentHash(), newHeadBlock.NumberU64()-1) // Keep rewinding
				}
			}
			rawdb.WriteHeadBlockHash(db, newHeadBlock.Hash())

			// Degrade the chain markers if they are explicitly reverted.
			// In theory we should update all in-memory markers in the
			// last step, however the direction of SetHead is from high
			// to low, so it's safe to update in-memory markers directly.
			bc.currentBlock.Store(newHeadBlock)
			headBlockGauge.Update(int64(newHeadBlock.NumberU64()))
		}
		// Rewind the fast block in a simpleton way to the target head
		if currentFastBlock := bc.CurrentFastBlock(); currentFastBlock != nil && header.Number.Uint64() < currentFastBlock.NumberU64() {
			newHeadFastBlock := bc.GetBlock(header.Hash(), header.Number.Uint64())
			// If either blocks reached nil, reset to the genesis state
			if newHeadFastBlock == nil {
				newHeadFastBlock = bc.genesisBlock
			}
			rawdb.WriteHeadFastBlockHash(db, newHeadFastBlock.Hash())

			// Degrade the chain markers if they are explicitly reverted.
			// In theory we should update all in-memory markers in the
			// last step, however the direction of SetHead is from high
			// to low, so it's safe the update in-memory markers directly.
			bc.currentFastBlock.Store(newHeadFastBlock)
			headFastBlockGauge.Update(int64(newHeadFastBlock.NumberU64()))
		}
		head := bc.CurrentBlock().NumberU64()

		// If setHead underflown the freezer threshold and the block processing
		// intent afterwards is full block importing, delete the chain segment
		// between the stateful-block and the sethead target.
		var wipe bool
		if head+1 < frozen {
			wipe = pivot == nil || head >= *pivot
		}
		return head, wipe // Only force wipe if full synced
	}
	// Rewind the header chain, deleting all block bodies until then
	delFn := func(db ethdb.KeyValueWriter, hash common.Hash, num uint64) {
		// Ignore the error here since light client won't hit this path
		frozen, _ := bc.db.Ancients()
		if num+1 <= frozen {
			// Truncate all relative data(header, total difficulty, body, receipt
			// and canonical hash) from ancient store.
			if err := bc.db.TruncateHead(num); err != nil {
				log.Crit("Failed to truncate ancient data", "number", num, "err", err)
			}
			// Remove the hash <-> number mapping from the active store.
			rawdb.DeleteHeaderNumber(db, hash)
		} else {
			// Remove relative body and receipts from the active store.
			// The header, total difficulty and canonical hash will be
			// removed in the hc.SetHead function.
			rawdb.DeleteBody(db, hash, num)
			rawdb.DeleteReceipts(db, hash, num)
		}
		// Todo(rjl493456442) txlookup, bloombits, etc
	}
	// If SetHead was only called as a chain reparation method, try to skip
	// touching the header chain altogether, unless the freezer is broken
	if repair {
		if target, force := updateFn(bc.db, bc.CurrentBlock().Header()); force {
			bc.hc.SetHead(target, updateFn, delFn)
		}
	} else {
		// Rewind the chain to the requested head and keep going backwards until a
		// block with a state is found or fast sync pivot is passed
		log.Warn("Rewinding blockchain", "target", head)
		bc.hc.SetHead(head, updateFn, delFn)
	}
	// Clear out any stale content from the caches
	bc.bodyCache.Purge()
	bc.bodyRLPCache.Purge()
	bc.receiptsCache.Purge()
	bc.blockCache.Purge()
	bc.txLookupCache.Purge()
	bc.futureBlocks.Purge()

	// Clear safe block, finalized block if needed
	if safe := bc.CurrentSafeBlock(); safe != nil && head < safe.NumberU64() {
		log.Warn("SetHead invalidated safe block")
		bc.SetSafe(nil)
	}
	if finalized := bc.CurrentFinalizedBlock(); finalized != nil && head < finalized.NumberU64() {
		log.Error("SetHead invalidated finalized block")
		bc.SetFinalized(nil)
	}

	return blockNumber, rootFound, bc.loadLastState()
}

// SnapSyncCommitHead sets the current head block to the one defined by the hash
// irrelevant what the chain contents were prior.
func (bc *BlockChain) SnapSyncCommitHead(hash common.Hash) error {
	// Make sure that both the block as well at its state trie exists
	block := bc.GetBlockByHash(hash)
	if block == nil {
		return fmt.Errorf("non existent block [%x..]", hash[:4])
	}
	if _, err := trie.NewStateTrie(common.Hash{}, block.Root(), bc.stateCache.TrieDB()); err != nil {
		return err
	}

	// If all checks out, manually set the head block.
	if !bc.chainmu.TryLock() {
		return errChainStopped
	}
	bc.currentBlock.Store(block)
	headBlockGauge.Update(int64(block.NumberU64()))
	bc.chainmu.Unlock()

	// Destroy any existing state snapshot and regenerate it in the background,
	// also resuming the normal maintenance of any previously paused snapshot.
	if bc.snaps != nil {
		bc.snaps.Rebuild(block.Root())
	}
	log.Info("Committed new head block", "number", block.Number(), "hash", hash)
	return nil
}

// Reset purges the entire blockchain, restoring it to its genesis state.
func (bc *BlockChain) Reset() error {
	return bc.ResetWithGenesisBlock(bc.genesisBlock)
}

// ResetWithGenesisBlock purges the entire blockchain, restoring it to the
// specified genesis state.
func (bc *BlockChain) ResetWithGenesisBlock(genesis *types.Block) error {
	// Dump the entire block chain and purge the caches
	if err := bc.SetHead(0); err != nil {
		return err
	}
	if !bc.chainmu.TryLock() {
		return errChainStopped
	}
	defer bc.chainmu.Unlock()

	// Prepare the genesis block and reinitialise the chain
	batch := bc.db.NewBatch()
	rawdb.WriteTd(batch, genesis.Hash(), genesis.NumberU64(), genesis.Difficulty())
	rawdb.WriteBlock(batch, genesis)
	if err := batch.Write(); err != nil {
		log.Crit("Failed to write genesis block", "err", err)
	}
	bc.writeHeadBlock(genesis)

	// Last update all in-memory chain markers
	bc.genesisBlock = genesis
	bc.currentBlock.Store(bc.genesisBlock)
	headBlockGauge.Update(int64(bc.genesisBlock.NumberU64()))
	bc.hc.SetGenesis(bc.genesisBlock.Header())
	bc.hc.SetCurrentHeader(bc.genesisBlock.Header())
	bc.currentFastBlock.Store(bc.genesisBlock)
	headFastBlockGauge.Update(int64(bc.genesisBlock.NumberU64()))
	return nil
}

// Export writes the active chain to the given writer.
func (bc *BlockChain) Export(w io.Writer) error {
	return bc.ExportN(w, uint64(0), bc.CurrentBlock().NumberU64())
}

// ExportN writes a subset of the active chain to the given writer.
func (bc *BlockChain) ExportN(w io.Writer, first uint64, last uint64) error {
	if first > last {
		return fmt.Errorf("export failed: first (%d) is greater than last (%d)", first, last)
	}
	log.Info("Exporting batch of blocks", "count", last-first+1)

	var (
		parentHash common.Hash
		start      = time.Now()
		reported   = time.Now()
	)
	for nr := first; nr <= last; nr++ {
		block := bc.GetBlockByNumber(nr)
		if block == nil {
			return fmt.Errorf("export failed on #%d: not found", nr)
		}
		if nr > first && block.ParentHash() != parentHash {
			return fmt.Errorf("export failed: chain reorg during export")
		}
		parentHash = block.Hash()
		if err := block.EncodeRLP(w); err != nil {
			return err
		}
		if time.Since(reported) >= statsReportLimit {
			log.Info("Exporting blocks", "exported", block.NumberU64()-first, "elapsed", common.PrettyDuration(time.Since(start)))
			reported = time.Now()
		}
	}
	return nil
}

// writeHeadBlock injects a new head block into the current block chain. This method
// assumes that the block is indeed a true head. It will also reset the head
// header and the head fast sync block to this very same block if they are older
// or if they are on a different side chain.
//
// Note, this function assumes that the `mu` mutex is held!
func (bc *BlockChain) writeHeadBlock(block *types.Block) {
	// Add the block to the canonical chain number scheme and mark as the head
	batch := bc.db.NewBatch()
	rawdb.WriteHeadHeaderHash(batch, block.Hash())
	rawdb.WriteHeadFastBlockHash(batch, block.Hash())
	rawdb.WriteCanonicalHash(batch, block.Hash(), block.NumberU64())
	rawdb.WriteTxLookupEntriesByBlock(batch, block)
	rawdb.WriteHeadBlockHash(batch, block.Hash())

	// Flush the whole batch into the disk, exit the node if failed
	if err := batch.Write(); err != nil {
		log.Crit("Failed to update chain indexes and markers", "err", err)
	}
	// Update all in-memory chain markers in the last step
	bc.hc.SetCurrentHeader(block.Header())

	bc.currentFastBlock.Store(block)
	headFastBlockGauge.Update(int64(block.NumberU64()))

	bc.currentBlock.Store(block)
	headBlockGauge.Update(int64(block.NumberU64()))
}

// Stop stops the blockchain service. If any imports are currently in progress
// it will abort them using the procInterrupt.
func (bc *BlockChain) Stop() {
	if !atomic.CompareAndSwapInt32(&bc.running, 0, 1) {
		return
	}

	// Unsubscribe all subscriptions registered from blockchain.
	bc.scope.Close()

	// Signal shutdown to all goroutines.
	close(bc.quit)
	bc.StopInsert()

	// Now wait for all chain modifications to end and persistent goroutines to exit.
	//
	// Note: Close waits for the mutex to become available, i.e. any running chain
	// modification will have exited when Close returns. Since we also called StopInsert,
	// the mutex should become available quickly. It cannot be taken again after Close has
	// returned.
	bc.chainmu.Close()
	bc.wg.Wait()

	// Ensure that the entirety of the state snapshot is journalled to disk.
	var snapBase common.Hash
	if bc.snaps != nil {
		var err error
		if snapBase, err = bc.snaps.Journal(bc.CurrentBlock().Root()); err != nil {
			log.Error("Failed to journal state snapshot", "err", err)
		}
	}

	// Ensure the state of a recent block is also stored to disk before exiting.
	// We're writing three different states to catch different restart scenarios:
	//  - HEAD:     So we don't need to reprocess any blocks in the general case
	//  - HEAD-1:   So we don't do large reorgs if our HEAD becomes an uncle
	//  - HEAD-127: So we have a hard limit on the number of blocks reexecuted
	if !bc.cacheConfig.TrieDirtyDisabled {
		triedb := bc.stateCache.TrieDB()

		for _, offset := range []uint64{0, 1, bc.cacheConfig.TriesInMemory - 1, math.MaxUint64} {
			if number := bc.CurrentBlock().NumberU64(); number > offset {
				var recent *types.Block
				if offset == math.MaxUint {
					_, latest := bc.triegc.Peek()
					recent = bc.GetBlockByNumber(uint64(-latest))
				} else {
					recent = bc.GetBlockByNumber(number - offset)
				}
				if recent.Root() == (common.Hash{}) {
					continue
				}

				log.Info("Writing cached state to disk", "block", recent.Number(), "hash", recent.Hash(), "root", recent.Root())
				if err := triedb.Commit(recent.Root(), true, nil); err != nil {
					log.Error("Failed to commit recent state trie", "err", err)
				}
			}
		}
		if snapBase != (common.Hash{}) {
			log.Info("Writing snapshot state to disk", "root", snapBase)
			if err := triedb.Commit(snapBase, true, nil); err != nil {
				log.Error("Failed to commit recent state trie", "err", err)
			}
		}
		for !bc.triegc.Empty() {
			triedb.Dereference(bc.triegc.PopItem().(trieGcEntry).Root)
		}
		if size, _ := triedb.Size(); size != 0 {
			log.Error("Dangling trie nodes after full cleanup")
		}
	}
	// Flush the collected preimages to disk
	if err := bc.stateCache.TrieDB().CommitPreimages(); err != nil {
		log.Error("Failed to commit trie preimages", "err", err)
	}
	// Ensure all live cached entries be saved into disk, so that we can skip
	// cache warmup when node restarts.
	if bc.cacheConfig.TrieCleanJournal != "" {
		triedb := bc.stateCache.TrieDB()
		triedb.SaveCache(bc.cacheConfig.TrieCleanJournal)
	}
	log.Info("Blockchain stopped")
}

// StopInsert interrupts all insertion methods, causing them to return
// errInsertionInterrupted as soon as possible. Insertion is permanently disabled after
// calling this method.
func (bc *BlockChain) StopInsert() {
	atomic.StoreInt32(&bc.procInterrupt, 1)
}

// insertStopped returns true after StopInsert has been called.
func (bc *BlockChain) insertStopped() bool {
	return atomic.LoadInt32(&bc.procInterrupt) == 1
}

func (bc *BlockChain) procFutureBlocks() {
	blocks := make([]*types.Block, 0, bc.futureBlocks.Len())
	for _, hash := range bc.futureBlocks.Keys() {
		if block, exist := bc.futureBlocks.Peek(hash); exist {
			blocks = append(blocks, block.(*types.Block))
		}
	}
	if len(blocks) > 0 {
		sort.Slice(blocks, func(i, j int) bool {
			return blocks[i].NumberU64() < blocks[j].NumberU64()
		})
		// Insert one by one as chain insertion needs contiguous ancestry between blocks
		for i := range blocks {
			bc.InsertChain(blocks[i : i+1])
		}
	}
}

// WriteStatus status of write
type WriteStatus byte

const (
	NonStatTy WriteStatus = iota
	CanonStatTy
	SideStatTy
)

// InsertReceiptChain attempts to complete an already existing header chain with
// transaction and receipt data.
func (bc *BlockChain) InsertReceiptChain(blockChain types.Blocks, receiptChain []types.Receipts, ancientLimit uint64) (int, error) {
	// We don't require the chainMu here since we want to maximize the
	// concurrency of header insertion and receipt insertion.
	bc.wg.Add(1)
	defer bc.wg.Done()

	var (
		ancientBlocks, liveBlocks     types.Blocks
		ancientReceipts, liveReceipts []types.Receipts
	)
	// Do a sanity check that the provided chain is actually ordered and linked
	for i := 0; i < len(blockChain); i++ {
		if i != 0 {
			if blockChain[i].NumberU64() != blockChain[i-1].NumberU64()+1 || blockChain[i].ParentHash() != blockChain[i-1].Hash() {
				log.Error("Non contiguous receipt insert", "number", blockChain[i].Number(), "hash", blockChain[i].Hash(), "parent", blockChain[i].ParentHash(),
					"prevnumber", blockChain[i-1].Number(), "prevhash", blockChain[i-1].Hash())
				return 0, fmt.Errorf("non contiguous insert: item %d is #%d [%x..], item %d is #%d [%x..] (parent [%x..])", i-1, blockChain[i-1].NumberU64(),
					blockChain[i-1].Hash().Bytes()[:4], i, blockChain[i].NumberU64(), blockChain[i].Hash().Bytes()[:4], blockChain[i].ParentHash().Bytes()[:4])
			}
		}
		if blockChain[i].NumberU64() <= ancientLimit {
			ancientBlocks, ancientReceipts = append(ancientBlocks, blockChain[i]), append(ancientReceipts, receiptChain[i])
		} else {
			liveBlocks, liveReceipts = append(liveBlocks, blockChain[i]), append(liveReceipts, receiptChain[i])
		}
	}

	var (
		stats = struct{ processed, ignored int32 }{}
		start = time.Now()
		size  = int64(0)
	)

	// updateHead updates the head fast sync block if the inserted blocks are better
	// and returns an indicator whether the inserted blocks are canonical.
	updateHead := func(head *types.Block) bool {
		if !bc.chainmu.TryLock() {
			return false
		}
		defer bc.chainmu.Unlock()

		// Rewind may have occurred, skip in that case.
		if bc.CurrentHeader().Number.Cmp(head.Number()) >= 0 {
			reorg, err := bc.forker.ReorgNeeded(bc.CurrentFastBlock().Header(), head.Header())
			if err != nil {
				log.Warn("Reorg failed", "err", err)
				return false
			} else if !reorg {
				return false
			}
			rawdb.WriteHeadFastBlockHash(bc.db, head.Hash())
			bc.currentFastBlock.Store(head)
			headFastBlockGauge.Update(int64(head.NumberU64()))
			return true
		}
		return false
	}

	// writeAncient writes blockchain and corresponding receipt chain into ancient store.
	//
	// this function only accepts canonical chain data. All side chain will be reverted
	// eventually.
	writeAncient := func(blockChain types.Blocks, receiptChain []types.Receipts) (int, error) {
		first := blockChain[0]
		last := blockChain[len(blockChain)-1]

		// Ensure genesis is in ancients.
		if first.NumberU64() == 1 {
			if frozen, _ := bc.db.Ancients(); frozen == 0 {
				b := bc.genesisBlock
				td := bc.genesisBlock.Difficulty()
				writeSize, err := rawdb.WriteAncientBlocks(bc.db, []*types.Block{b}, []types.Receipts{nil}, td)
				size += writeSize
				if err != nil {
					log.Error("Error writing genesis to ancients", "err", err)
					return 0, err
				}
				log.Info("Wrote genesis to ancients")
			}
		}
		// Before writing the blocks to the ancients, we need to ensure that
		// they correspond to the what the headerchain 'expects'.
		// We only check the last block/header, since it's a contiguous chain.
		if !bc.HasHeader(last.Hash(), last.NumberU64()) {
			return 0, fmt.Errorf("containing header #%d [%x..] unknown", last.Number(), last.Hash().Bytes()[:4])
		}

		// Write all chain data to ancients.
		td := bc.GetTd(first.Hash(), first.NumberU64())
		writeSize, err := rawdb.WriteAncientBlocks(bc.db, blockChain, receiptChain, td)
		size += writeSize
		if err != nil {
			log.Error("Error importing chain data to ancients", "err", err)
			return 0, err
		}

		// Write tx indices if any condition is satisfied:
		// * If user requires to reserve all tx indices(txlookuplimit=0)
		// * If all ancient tx indices are required to be reserved(txlookuplimit is even higher than ancientlimit)
		// * If block number is large enough to be regarded as a recent block
		// It means blocks below the ancientLimit-txlookupLimit won't be indexed.
		//
		// But if the `TxIndexTail` is not nil, e.g. Geth is initialized with
		// an external ancient database, during the setup, blockchain will start
		// a background routine to re-indexed all indices in [ancients - txlookupLimit, ancients)
		// range. In this case, all tx indices of newly imported blocks should be
		// generated.
		var batch = bc.db.NewBatch()
		for i, block := range blockChain {
			if bc.txLookupLimit == 0 || ancientLimit <= bc.txLookupLimit || block.NumberU64() >= ancientLimit-bc.txLookupLimit {
				rawdb.WriteTxLookupEntriesByBlock(batch, block)
			} else if rawdb.ReadTxIndexTail(bc.db) != nil {
				rawdb.WriteTxLookupEntriesByBlock(batch, block)
			}
			stats.processed++

			if batch.ValueSize() > ethdb.IdealBatchSize || i == len(blockChain)-1 {
				size += int64(batch.ValueSize())
				if err = batch.Write(); err != nil {
					fastBlock := bc.CurrentFastBlock().NumberU64()
					if err := bc.db.TruncateHead(fastBlock + 1); err != nil {
						log.Error("Can't truncate ancient store after failed insert", "err", err)
					}
					return 0, err
				}
				batch.Reset()
			}
		}

		// Sync the ancient store explicitly to ensure all data has been flushed to disk.
		if err := bc.db.Sync(); err != nil {
			return 0, err
		}
		// Update the current fast block because all block data is now present in DB.
		previousFastBlock := bc.CurrentFastBlock().NumberU64()
		if !updateHead(blockChain[len(blockChain)-1]) {
			// We end up here if the header chain has reorg'ed, and the blocks/receipts
			// don't match the canonical chain.
			if err := bc.db.TruncateHead(previousFastBlock + 1); err != nil {
				log.Error("Can't truncate ancient store after failed insert", "err", err)
			}
			return 0, errSideChainReceipts
		}

		// Delete block data from the main database.
		batch.Reset()
		canonHashes := make(map[common.Hash]struct{})
		for _, block := range blockChain {
			canonHashes[block.Hash()] = struct{}{}
			if block.NumberU64() == 0 {
				continue
			}
			rawdb.DeleteCanonicalHash(batch, block.NumberU64())
			rawdb.DeleteBlockWithoutNumber(batch, block.Hash(), block.NumberU64())
		}
		// Delete side chain hash-to-number mappings.
		for _, nh := range rawdb.ReadAllHashesInRange(bc.db, first.NumberU64(), last.NumberU64()) {
			if _, canon := canonHashes[nh.Hash]; !canon {
				rawdb.DeleteHeader(batch, nh.Hash, nh.Number)
			}
		}
		if err := batch.Write(); err != nil {
			return 0, err
		}
		return 0, nil
	}

	// writeLive writes blockchain and corresponding receipt chain into active store.
	writeLive := func(blockChain types.Blocks, receiptChain []types.Receipts) (int, error) {
		skipPresenceCheck := false
		batch := bc.db.NewBatch()
		for i, block := range blockChain {
			// Short circuit insertion if shutting down or processing failed
			if bc.insertStopped() {
				return 0, errInsertionInterrupted
			}
			// Short circuit if the owner header is unknown
			if !bc.HasHeader(block.Hash(), block.NumberU64()) {
				return i, fmt.Errorf("containing header #%d [%x..] unknown", block.Number(), block.Hash().Bytes()[:4])
			}
			if !skipPresenceCheck {
				// Ignore if the entire data is already known
				if bc.HasBlock(block.Hash(), block.NumberU64()) {
					stats.ignored++
					continue
				} else {
					// If block N is not present, neither are the later blocks.
					// This should be true, but if we are mistaken, the shortcut
					// here will only cause overwriting of some existing data
					skipPresenceCheck = true
				}
			}
			// Write all the data out into the database
			rawdb.WriteBody(batch, block.Hash(), block.NumberU64(), block.Body())
			rawdb.WriteReceipts(batch, block.Hash(), block.NumberU64(), receiptChain[i])
			rawdb.WriteTxLookupEntriesByBlock(batch, block) // Always write tx indices for live blocks, we assume they are needed

			// Write everything belongs to the blocks into the database. So that
			// we can ensure all components of body is completed(body, receipts,
			// tx indexes)
			if batch.ValueSize() >= ethdb.IdealBatchSize {
				if err := batch.Write(); err != nil {
					return 0, err
				}
				size += int64(batch.ValueSize())
				batch.Reset()
			}
			stats.processed++
		}
		// Write everything belongs to the blocks into the database. So that
		// we can ensure all components of body is completed(body, receipts,
		// tx indexes)
		if batch.ValueSize() > 0 {
			size += int64(batch.ValueSize())
			if err := batch.Write(); err != nil {
				return 0, err
			}
		}
		updateHead(blockChain[len(blockChain)-1])
		return 0, nil
	}

	// Write downloaded chain data and corresponding receipt chain data
	if len(ancientBlocks) > 0 {
		if n, err := writeAncient(ancientBlocks, ancientReceipts); err != nil {
			if err == errInsertionInterrupted {
				return 0, nil
			}
			return n, err
		}
	}
	// Write the tx index tail (block number from where we index) before write any live blocks
	if len(liveBlocks) > 0 && liveBlocks[0].NumberU64() == ancientLimit+1 {
		// The tx index tail can only be one of the following two options:
		// * 0: all ancient blocks have been indexed
		// * ancient-limit: the indices of blocks before ancient-limit are ignored
		if tail := rawdb.ReadTxIndexTail(bc.db); tail == nil {
			if bc.txLookupLimit == 0 || ancientLimit <= bc.txLookupLimit {
				rawdb.WriteTxIndexTail(bc.db, 0)
			} else {
				rawdb.WriteTxIndexTail(bc.db, ancientLimit-bc.txLookupLimit)
			}
		}
	}
	if len(liveBlocks) > 0 {
		if n, err := writeLive(liveBlocks, liveReceipts); err != nil {
			if err == errInsertionInterrupted {
				return 0, nil
			}
			return n, err
		}
	}

	head := blockChain[len(blockChain)-1]
	context := []interface{}{
		"count", stats.processed, "elapsed", common.PrettyDuration(time.Since(start)),
		"number", head.Number(), "hash", head.Hash(), "age", common.PrettyAge(time.Unix(int64(head.Time()), 0)),
		"size", common.StorageSize(size),
	}
	if stats.ignored > 0 {
		context = append(context, []interface{}{"ignored", stats.ignored}...)
	}
	log.Info("Imported new block receipts", context...)

	return 0, nil
}

// writeBlockWithoutState writes only the block and its metadata to the database,
// but does not write any state. This is used to construct competing side forks
// up to the point where they exceed the canonical total difficulty.
func (bc *BlockChain) writeBlockWithoutState(block *types.Block, td *big.Int) (err error) {
	if bc.insertStopped() {
		return errInsertionInterrupted
	}

	batch := bc.db.NewBatch()
	rawdb.WriteTd(batch, block.Hash(), block.NumberU64(), td)
	rawdb.WriteBlock(batch, block)
	if err := batch.Write(); err != nil {
		log.Crit("Failed to write block into disk", "err", err)
	}
	return nil
}

// writeKnownBlock updates the head block flag with a known block
// and introduces chain reorg if necessary.
func (bc *BlockChain) writeKnownBlock(block *types.Block) error {
	current := bc.CurrentBlock()
	if block.ParentHash() != current.Hash() {
		if err := bc.reorg(current, block); err != nil {
			return err
		}
	}
	bc.writeHeadBlock(block)
	return nil
}

// writeBlockWithState writes block, metadata and corresponding state data to the
// database.
func (bc *BlockChain) writeBlockWithState(block *types.Block, receipts []*types.Receipt, state *state.StateDB) error {
	// Calculate the total difficulty of the block
	ptd := bc.GetTd(block.ParentHash(), block.NumberU64()-1)
	if ptd == nil {
		return consensus.ErrUnknownAncestor
	}
	// Make sure no inconsistent state is leaked during insertion
	externTd := new(big.Int).Add(block.Difficulty(), ptd)

	// Irrelevant of the canonical status, write the block itself to the database.
	//
	// Note all the components of block(td, hash->number map, header, body, receipts)
	// should be written atomically. BlockBatch is used for containing all components.
	blockBatch := bc.db.NewBatch()
	rawdb.WriteTd(blockBatch, block.Hash(), block.NumberU64(), externTd)
	rawdb.WriteBlock(blockBatch, block)
	rawdb.WriteReceipts(blockBatch, block.Hash(), block.NumberU64(), receipts)
	rawdb.WritePreimages(blockBatch, state.Preimages())
	if err := blockBatch.Write(); err != nil {
		log.Crit("Failed to write block into disk", "err", err)
	}
	// Commit all cached state changes into underlying memory database.
	root, err := state.Commit(bc.chainConfig.IsEIP158(block.Number()))
	if err != nil {
		return err
	}
	triedb := bc.stateCache.TrieDB()

	// If we're running an archive node, always flush
	if bc.cacheConfig.TrieDirtyDisabled {
		return triedb.Commit(root, false, nil)
	} else {
		// Full but not archive node, do proper garbage collection
		triedb.Reference(root, common.Hash{}) // metadata reference to keep trie alive
		bc.triegc.Push(trieGcEntry{root, block.Header().Time}, -int64(block.NumberU64()))

		blockLimit := int64(block.NumberU64()) - int64(bc.cacheConfig.TriesInMemory)   // only cleared if below that
		timeLimit := time.Now().Unix() - int64(bc.cacheConfig.TrieRetention.Seconds()) // only cleared if less than that

		if blockLimit > 0 && timeLimit > 0 {
			// If we exceeded our memory allowance, flush matured singleton nodes to disk
			var (
				nodes, imgs = triedb.Size()
				limit       = common.StorageSize(bc.cacheConfig.TrieDirtyLimit) * 1024 * 1024
			)
			if nodes > limit || imgs > 4*1024*1024 {
				triedb.Cap(limit - ethdb.IdealBatchSize)
			}
			var prevEntry *trieGcEntry
			var prevNum uint64
			// Garbage collect anything below our required write retention
			for !bc.triegc.Empty() {
				tmp, number := bc.triegc.Pop()
				triegcEntry := tmp.(trieGcEntry)
				if uint64(-number) > uint64(blockLimit) || triegcEntry.Timestamp > uint64(timeLimit) {
					bc.triegc.Push(triegcEntry, number)
					break
				}
				if prevEntry != nil {
					triedb.Dereference(prevEntry.Root)
				}
				prevEntry = &triegcEntry
				prevNum = uint64(-number)
			}
			// If we exceeded out time allowance, flush an entire trie to disk
			if bc.gcproc > bc.cacheConfig.TrieTimeLimit && prevEntry != nil {
				// If the header is missing (canonical chain behind), we're reorging a low
				// diff sidechain. Suspend committing until this operation is completed.
				header := bc.GetHeaderByNumber(prevNum)
				if header == nil {
					log.Warn("Reorg in progress, trie commit postponed")
				} else {
					// If we're exceeding limits but haven't reached a large enough memory gap,
					// warn the user that the system is becoming unstable.
					// Flush an entire trie and restart the counters
					triedb.Commit(header.Root, true, nil)
					bc.gcproc = 0
				}
			}
			if prevEntry != nil {
				triedb.Dereference(prevEntry.Root)
			}
		}
	}
	return nil
}

// WriteBlockAndSetHead writes the given block and all associated state to the database,
// and applies the block as the new chain head.
func (bc *BlockChain) WriteBlockAndSetHead(block *types.Block, receipts []*types.Receipt, logs []*types.Log, state *state.StateDB, emitHeadEvent bool) (status WriteStatus, err error) {
	if !bc.chainmu.TryLock() {
		return NonStatTy, errChainStopped
	}
	defer bc.chainmu.Unlock()

	return bc.writeBlockAndSetHead(block, receipts, logs, state, emitHeadEvent)
}

// writeBlockAndSetHead is the internal implementation of WriteBlockAndSetHead.
// This function expects the chain mutex to be held.
func (bc *BlockChain) writeBlockAndSetHead(block *types.Block, receipts []*types.Receipt, logs []*types.Log, state *state.StateDB, emitHeadEvent bool) (status WriteStatus, err error) {
	if err := bc.writeBlockWithState(block, receipts, state); err != nil {
		return NonStatTy, err
	}
	currentBlock := bc.CurrentBlock()
	reorg, err := bc.forker.ReorgNeeded(currentBlock.Header(), block.Header())
	if err != nil {
		return NonStatTy, err
	}
	if reorg {
		// Reorganise the chain if the parent is not the head block
		if block.ParentHash() != currentBlock.Hash() {
			if err := bc.reorg(currentBlock, block); err != nil {
				return NonStatTy, err
			}
		}
		status = CanonStatTy
	} else {
		status = SideStatTy
	}
	// Set new head.
	if status == CanonStatTy {
		bc.writeHeadBlock(block)
	}
	bc.futureBlocks.Remove(block.Hash())

	if status == CanonStatTy {
		bc.chainFeed.Send(ChainEvent{Block: block, Hash: block.Hash(), Logs: logs})
		if len(logs) > 0 {
			bc.logsFeed.Send(logs)
		}
		// In theory we should fire a ChainHeadEvent when we inject
		// a canonical block, but sometimes we can insert a batch of
		// canonical blocks. Avoid firing too many ChainHeadEvents,
		// we will fire an accumulated ChainHeadEvent and disable fire
		// event here.
		if emitHeadEvent {
			bc.chainHeadFeed.Send(ChainHeadEvent{Block: block})
		}
	} else {
		bc.chainSideFeed.Send(ChainSideEvent{Block: block})
	}
	return status, nil
}

// addFutureBlock checks if the block is within the max allowed window to get
// accepted for future processing, and returns an error if the block is too far
// ahead and was not added.
//
// TODO after the transition, the future block shouldn't be kept. Because
// it's not checked in the Geth side anymore.
func (bc *BlockChain) addFutureBlock(block *types.Block) error {
	max := uint64(time.Now().Unix() + maxTimeFutureBlocks)
	if block.Time() > max {
		return fmt.Errorf("future block timestamp %v > allowed %v", block.Time(), max)
	}
	if block.Difficulty().Cmp(common.Big0) == 0 {
		// Never add PoS blocks into the future queue
		return nil
	}
	bc.futureBlocks.Add(block.Hash(), block)
	return nil
}

// InsertChain attempts to insert the given batch of blocks in to the canonical
// chain or, otherwise, create a fork. If an error is returned it will return
// the index number of the failing block as well an error describing what went
// wrong. After insertion is done, all accumulated events will be fired.
func (bc *BlockChain) InsertChain(chain types.Blocks) (int, error) {
	// Sanity check that we have something meaningful to import
	if len(chain) == 0 {
		return 0, nil
	}
	bc.blockProcFeed.Send(true)
	defer bc.blockProcFeed.Send(false)

	// Do a sanity check that the provided chain is actually ordered and linked.
	for i := 1; i < len(chain); i++ {
		block, prev := chain[i], chain[i-1]
		if block.NumberU64() != prev.NumberU64()+1 || block.ParentHash() != prev.Hash() {
			log.Error("Non contiguous block insert",
				"number", block.Number(),
				"hash", block.Hash(),
				"parent", block.ParentHash(),
				"prevnumber", prev.Number(),
				"prevhash", prev.Hash(),
			)
			return 0, fmt.Errorf("non contiguous insert: item %d is #%d [%x..], item %d is #%d [%x..] (parent [%x..])", i-1, prev.NumberU64(),
				prev.Hash().Bytes()[:4], i, block.NumberU64(), block.Hash().Bytes()[:4], block.ParentHash().Bytes()[:4])
		}
	}
	// Pre-checks passed, start the full block imports
	if !bc.chainmu.TryLock() {
		return 0, errChainStopped
	}
	defer bc.chainmu.Unlock()
	return bc.insertChain(chain, true, true)
}

// insertChain is the internal implementation of InsertChain, which assumes that
// 1) chains are contiguous, and 2) The chain mutex is held.
//
// This method is split out so that import batches that require re-injecting
// historical blocks can do so without releasing the lock, which could lead to
// racey behaviour. If a sidechain import is in progress, and the historic state
// is imported, but then new canon-head is added before the actual sidechain
// completes, then the historic state could be pruned again
func (bc *BlockChain) insertChain(chain types.Blocks, verifySeals, setHead bool) (int, error) {
	// If the chain is terminating, don't even bother starting up.
	if bc.insertStopped() {
		return 0, nil
	}

	// Start a parallel signature recovery (signer will fluke on fork transition, minimal perf loss)
	senderCacher.recoverFromBlocks(types.MakeSigner(bc.chainConfig, chain[0].Number()), chain)

	var (
		stats     = insertStats{startTime: mclock.Now()}
		lastCanon *types.Block
	)
	// Fire a single chain head event if we've progressed the chain
	defer func() {
		if lastCanon != nil && bc.CurrentBlock().Hash() == lastCanon.Hash() {
			bc.chainHeadFeed.Send(ChainHeadEvent{lastCanon})
		}
	}()
	// Start the parallel header verifier
	headers := make([]*types.Header, len(chain))
	seals := make([]bool, len(chain))

	for i, block := range chain {
		headers[i] = block.Header()
		seals[i] = verifySeals
	}
	abort, results := bc.engine.VerifyHeaders(bc, headers, seals)
	defer close(abort)

	// Peek the error for the first block to decide the directing import logic
	it := newInsertIterator(chain, results, bc.validator)
	block, err := it.next()

	// Left-trim all the known blocks that don't need to build snapshot
	if bc.skipBlock(err, it) {
		// First block (and state) is known
		//   1. We did a roll-back, and should now do a re-import
		//   2. The block is stored as a sidechain, and is lying about it's stateroot, and passes a stateroot
		//      from the canonical chain, which has not been verified.
		// Skip all known blocks that are behind us.
		var (
			reorg   bool
			current = bc.CurrentBlock()
		)
		for block != nil && bc.skipBlock(err, it) {
			reorg, err = bc.forker.ReorgNeeded(current.Header(), block.Header())
			if err != nil {
				return it.index, err
			}
			if reorg {
				// Switch to import mode if the forker says the reorg is necessary
				// and also the block is not on the canonical chain.
				// In eth2 the forker always returns true for reorg decision (blindly trusting
				// the external consensus engine), but in order to prevent the unnecessary
				// reorgs when importing known blocks, the special case is handled here.
				if block.NumberU64() > current.NumberU64() || bc.GetCanonicalHash(block.NumberU64()) != block.Hash() {
					break
				}
			}
			log.Debug("Ignoring already known block", "number", block.Number(), "hash", block.Hash())
			stats.ignored++

			block, err = it.next()
		}
		// The remaining blocks are still known blocks, the only scenario here is:
		// During the fast sync, the pivot point is already submitted but rollback
		// happens. Then node resets the head full block to a lower height via `rollback`
		// and leaves a few known blocks in the database.
		//
		// When node runs a fast sync again, it can re-import a batch of known blocks via
		// `insertChain` while a part of them have higher total difficulty than current
		// head full block(new pivot point).
		for block != nil && bc.skipBlock(err, it) {
			log.Debug("Writing previously known block", "number", block.Number(), "hash", block.Hash())
			if err := bc.writeKnownBlock(block); err != nil {
				return it.index, err
			}
			lastCanon = block

			block, err = it.next()
		}
		// Falls through to the block import
	}
	switch {
	// First block is pruned
	case errors.Is(err, consensus.ErrPrunedAncestor):
		if setHead {
			// First block is pruned, insert as sidechain and reorg only if TD grows enough
			log.Debug("Pruned ancestor, inserting as sidechain", "number", block.Number(), "hash", block.Hash())
			return bc.insertSideChain(block, it)
		} else {
			// We're post-merge and the parent is pruned, try to recover the parent state
			log.Debug("Pruned ancestor", "number", block.Number(), "hash", block.Hash())
			_, err := bc.recoverAncestors(block)
			return it.index, err
		}
	// First block is future, shove it (and all children) to the future queue (unknown ancestor)
	case errors.Is(err, consensus.ErrFutureBlock) || (errors.Is(err, consensus.ErrUnknownAncestor) && bc.futureBlocks.Contains(it.first().ParentHash())):
		for block != nil && (it.index == 0 || errors.Is(err, consensus.ErrUnknownAncestor)) {
			log.Debug("Future block, postponing import", "number", block.Number(), "hash", block.Hash())
			if err := bc.addFutureBlock(block); err != nil {
				return it.index, err
			}
			block, err = it.next()
		}
		stats.queued += it.processed()
		stats.ignored += it.remaining()

		// If there are any still remaining, mark as ignored
		return it.index, err

	// Some other error(except ErrKnownBlock) occurred, abort.
	// ErrKnownBlock is allowed here since some known blocks
	// still need re-execution to generate snapshots that are missing
	case err != nil && !errors.Is(err, ErrKnownBlock):
		bc.futureBlocks.Remove(block.Hash())
		stats.ignored += len(it.chain)
		bc.reportBlock(block, nil, err)
		return it.index, err
	}
	// No validation errors for the first block (or chain prefix skipped)
	var activeState *state.StateDB
	defer func() {
		// The chain importer is starting and stopping trie prefetchers. If a bad
		// block or other error is hit however, an early return may not properly
		// terminate the background threads. This defer ensures that we clean up
		// and dangling prefetcher, without defering each and holding on live refs.
		if activeState != nil {
			activeState.StopPrefetcher()
		}
	}()

	for ; block != nil && err == nil || errors.Is(err, ErrKnownBlock); block, err = it.next() {
		// If the chain is terminating, stop processing blocks
		if bc.insertStopped() {
			log.Debug("Abort during block processing")
			break
		}
		// If the header is a banned one, straight out abort
		if BadHashes[block.Hash()] {
			bc.reportBlock(block, nil, ErrBannedHash)
			return it.index, ErrBannedHash
		}
		// If the block is known (in the middle of the chain), it's a special case for
		// Clique blocks where they can share state among each other, so importing an
		// older block might complete the state of the subsequent one. In this case,
		// just skip the block (we already validated it once fully (and crashed), since
		// its header and body was already in the database). But if the corresponding
		// snapshot layer is missing, forcibly rerun the execution to build it.
		if bc.skipBlock(err, it) {
			logger := log.Debug
			if bc.chainConfig.Clique == nil {
				logger = log.Warn
			}
			logger("Inserted known block", "number", block.Number(), "hash", block.Hash(),
				"uncles", len(block.Uncles()), "txs", len(block.Transactions()), "gas", block.GasUsed(),
				"root", block.Root())

			// Special case. Commit the empty receipt slice if we meet the known
			// block in the middle. It can only happen in the clique chain. Whenever
			// we insert blocks via `insertSideChain`, we only commit `td`, `header`
			// and `body` if it's non-existent. Since we don't have receipts without
			// reexecution, so nothing to commit. But if the sidechain will be adopted
			// as the canonical chain eventually, it needs to be reexecuted for missing
			// state, but if it's this special case here(skip reexecution) we will lose
			// the empty receipt entry.
			if len(block.Transactions()) == 0 {
				rawdb.WriteReceipts(bc.db, block.Hash(), block.NumberU64(), nil)
			} else {
				log.Error("Please file an issue, skip known block execution without receipt",
					"hash", block.Hash(), "number", block.NumberU64())
			}
			if err := bc.writeKnownBlock(block); err != nil {
				return it.index, err
			}
			stats.processed++

			// We can assume that logs are empty here, since the only way for consecutive
			// Clique blocks to have the same state is if there are no transactions.
			lastCanon = block
			continue
		}

		// Retrieve the parent block and it's state to execute on top
		start := time.Now()
		parent := it.previous()
		if parent == nil {
			parent = bc.GetHeader(block.ParentHash(), block.NumberU64()-1)
		}
		statedb, err := state.New(parent.Root, bc.stateCache, bc.snaps)
		if err != nil {
			return it.index, err
		}

		// Enable prefetching to pull in trie node paths while processing transactions
		statedb.StartPrefetcher("chain")
		activeState = statedb

		// If we have a followup block, run that against the current state to pre-cache
		// transactions and probabilistically some of the account/storage trie nodes.
		var followupInterrupt uint32
		if !bc.cacheConfig.TrieCleanNoPrefetch {
			if followup, err := it.peek(); followup != nil && err == nil {
				throwaway, _ := state.New(parent.Root, bc.stateCache, bc.snaps)

				go func(start time.Time, followup *types.Block, throwaway *state.StateDB, interrupt *uint32) {
					bc.prefetcher.Prefetch(followup, parent.ExcessDataGas, throwaway, bc.vmConfig, &followupInterrupt)

					blockPrefetchExecuteTimer.Update(time.Since(start))
					if atomic.LoadUint32(interrupt) == 1 {
						blockPrefetchInterruptMeter.Mark(1)
					}
				}(time.Now(), followup, throwaway, &followupInterrupt)
			}
		}

		// Process block using the parent state as reference point
		substart := time.Now()
		receipts, logs, usedGas, err := bc.processor.Process(block, parent.ExcessDataGas, statedb, bc.vmConfig)
		if err != nil {
			bc.reportBlock(block, receipts, err)
			atomic.StoreUint32(&followupInterrupt, 1)
			return it.index, err
		}

		// Update the metrics touched during block processing
		accountReadTimer.Update(statedb.AccountReads)                 // Account reads are complete, we can mark them
		storageReadTimer.Update(statedb.StorageReads)                 // Storage reads are complete, we can mark them
		accountUpdateTimer.Update(statedb.AccountUpdates)             // Account updates are complete, we can mark them
		storageUpdateTimer.Update(statedb.StorageUpdates)             // Storage updates are complete, we can mark them
		snapshotAccountReadTimer.Update(statedb.SnapshotAccountReads) // Account reads are complete, we can mark them
		snapshotStorageReadTimer.Update(statedb.SnapshotStorageReads) // Storage reads are complete, we can mark them
		triehash := statedb.AccountHashes + statedb.StorageHashes     // Save to not double count in validation
		trieproc := statedb.SnapshotAccountReads + statedb.AccountReads + statedb.AccountUpdates
		trieproc += statedb.SnapshotStorageReads + statedb.StorageReads + statedb.StorageUpdates

		blockExecutionTimer.Update(time.Since(substart) - trieproc - triehash)

		// Validate the state using the default validator
		substart = time.Now()
		if err := bc.validator.ValidateState(block, statedb, receipts, usedGas); err != nil {
			bc.reportBlock(block, receipts, err)
			atomic.StoreUint32(&followupInterrupt, 1)
			return it.index, err
		}
		proctime := time.Since(start)

		// Update the metrics touched during block validation
		accountHashTimer.Update(statedb.AccountHashes) // Account hashes are complete, we can mark them
		storageHashTimer.Update(statedb.StorageHashes) // Storage hashes are complete, we can mark them
		blockValidationTimer.Update(time.Since(substart) - (statedb.AccountHashes + statedb.StorageHashes - triehash))

		// Write the block to the chain and get the status.
		substart = time.Now()
		var status WriteStatus
		if !setHead {
			// Don't set the head, only insert the block
			err = bc.writeBlockWithState(block, receipts, statedb)
		} else {
			status, err = bc.writeBlockAndSetHead(block, receipts, logs, statedb, false)
		}
		atomic.StoreUint32(&followupInterrupt, 1)
		if err != nil {
			return it.index, err
		}
		// Update the metrics touched during block commit
		accountCommitTimer.Update(statedb.AccountCommits)   // Account commits are complete, we can mark them
		storageCommitTimer.Update(statedb.StorageCommits)   // Storage commits are complete, we can mark them
		snapshotCommitTimer.Update(statedb.SnapshotCommits) // Snapshot commits are complete, we can mark them

		blockWriteTimer.Update(time.Since(substart) - statedb.AccountCommits - statedb.StorageCommits - statedb.SnapshotCommits)
		blockInsertTimer.UpdateSince(start)

		// Report the import stats before returning the various results
		stats.processed++
		stats.usedGas += usedGas

		dirty, _ := bc.stateCache.TrieDB().Size()
		stats.report(chain, it.index, dirty, setHead)

		if !setHead {
			return it.index, nil // Direct block insertion of a single block
		}
		switch status {
		case CanonStatTy:
			log.Debug("Inserted new block", "number", block.Number(), "hash", block.Hash(),
				"uncles", len(block.Uncles()), "txs", len(block.Transactions()), "gas", block.GasUsed(),
				"elapsed", common.PrettyDuration(time.Since(start)),
				"root", block.Root())

			lastCanon = block

			// Only count canonical blocks for GC processing time
			bc.gcproc += proctime

		case SideStatTy:
			log.Debug("Inserted forked block", "number", block.Number(), "hash", block.Hash(),
				"diff", block.Difficulty(), "elapsed", common.PrettyDuration(time.Since(start)),
				"txs", len(block.Transactions()), "gas", block.GasUsed(), "uncles", len(block.Uncles()),
				"root", block.Root())

		default:
			// This in theory is impossible, but lets be nice to our future selves and leave
			// a log, instead of trying to track down blocks imports that don't emit logs.
			log.Warn("Inserted block with unknown status", "number", block.Number(), "hash", block.Hash(),
				"diff", block.Difficulty(), "elapsed", common.PrettyDuration(time.Since(start)),
				"txs", len(block.Transactions()), "gas", block.GasUsed(), "uncles", len(block.Uncles()),
				"root", block.Root())
		}
	}

	// Any blocks remaining here? The only ones we care about are the future ones
	if block != nil && errors.Is(err, consensus.ErrFutureBlock) {
		if err := bc.addFutureBlock(block); err != nil {
			return it.index, err
		}
		block, err = it.next()

		for ; block != nil && errors.Is(err, consensus.ErrUnknownAncestor); block, err = it.next() {
			if err := bc.addFutureBlock(block); err != nil {
				return it.index, err
			}
			stats.queued++
		}
	}
	stats.ignored += it.remaining()

	return it.index, err
}

// insertSideChain is called when an import batch hits upon a pruned ancestor
// error, which happens when a sidechain with a sufficiently old fork-block is
// found.
//
// The method writes all (header-and-body-valid) blocks to disk, then tries to
// switch over to the new chain if the TD exceeded the current chain.
// insertSideChain is only used pre-merge.
func (bc *BlockChain) insertSideChain(block *types.Block, it *insertIterator) (int, error) {
	var (
		externTd  *big.Int
		lastBlock = block
		current   = bc.CurrentBlock()
	)
	// The first sidechain block error is already verified to be ErrPrunedAncestor.
	// Since we don't import them here, we expect ErrUnknownAncestor for the remaining
	// ones. Any other errors means that the block is invalid, and should not be written
	// to disk.
	err := consensus.ErrPrunedAncestor
	for ; block != nil && errors.Is(err, consensus.ErrPrunedAncestor); block, err = it.next() {
		// Check the canonical state root for that number
		if number := block.NumberU64(); current.NumberU64() >= number {
			canonical := bc.GetBlockByNumber(number)
			if canonical != nil && canonical.Hash() == block.Hash() {
				// Not a sidechain block, this is a re-import of a canon block which has it's state pruned

				// Collect the TD of the block. Since we know it's a canon one,
				// we can get it directly, and not (like further below) use
				// the parent and then add the block on top
				externTd = bc.GetTd(block.Hash(), block.NumberU64())
				continue
			}
			if canonical != nil && canonical.Root() == block.Root() {
				// This is most likely a shadow-state attack. When a fork is imported into the
				// database, and it eventually reaches a block height which is not pruned, we
				// just found that the state already exist! This means that the sidechain block
				// refers to a state which already exists in our canon chain.
				//
				// If left unchecked, we would now proceed importing the blocks, without actually
				// having verified the state of the previous blocks.
				log.Warn("Sidechain ghost-state attack detected", "number", block.NumberU64(), "sideroot", block.Root(), "canonroot", canonical.Root())

				// If someone legitimately side-mines blocks, they would still be imported as usual. However,
				// we cannot risk writing unverified blocks to disk when they obviously target the pruning
				// mechanism.
				return it.index, errors.New("sidechain ghost-state attack")
			}
		}
		if externTd == nil {
			externTd = bc.GetTd(block.ParentHash(), block.NumberU64()-1)
		}
		externTd = new(big.Int).Add(externTd, block.Difficulty())

		if !bc.HasBlock(block.Hash(), block.NumberU64()) {
			start := time.Now()
			if err := bc.writeBlockWithoutState(block, externTd); err != nil {
				return it.index, err
			}
			log.Debug("Injected sidechain block", "number", block.Number(), "hash", block.Hash(),
				"diff", block.Difficulty(), "elapsed", common.PrettyDuration(time.Since(start)),
				"txs", len(block.Transactions()), "gas", block.GasUsed(), "uncles", len(block.Uncles()),
				"root", block.Root())
		}
		lastBlock = block
	}
	// At this point, we've written all sidechain blocks to database. Loop ended
	// either on some other error or all were processed. If there was some other
	// error, we can ignore the rest of those blocks.
	//
	// If the externTd was larger than our local TD, we now need to reimport the previous
	// blocks to regenerate the required state
	reorg, err := bc.forker.ReorgNeeded(current.Header(), lastBlock.Header())
	if err != nil {
		return it.index, err
	}
	if !reorg {
		localTd := bc.GetTd(current.Hash(), current.NumberU64())
		log.Info("Sidechain written to disk", "start", it.first().NumberU64(), "end", it.previous().Number, "sidetd", externTd, "localtd", localTd)
		return it.index, err
	}
	// Gather all the sidechain hashes (full blocks may be memory heavy)
	var (
		hashes  []common.Hash
		numbers []uint64
	)
	parent := it.previous()
	for parent != nil && !bc.HasState(parent.Root) {
		hashes = append(hashes, parent.Hash())
		numbers = append(numbers, parent.Number.Uint64())

		parent = bc.GetHeader(parent.ParentHash, parent.Number.Uint64()-1)
	}
	if parent == nil {
		return it.index, errors.New("missing parent")
	}
	// Import all the pruned blocks to make the state available
	var (
		blocks []*types.Block
		memory common.StorageSize
	)
	for i := len(hashes) - 1; i >= 0; i-- {
		// Append the next block to our batch
		block := bc.GetBlock(hashes[i], numbers[i])

		blocks = append(blocks, block)
		memory += block.Size()

		// If memory use grew too large, import and continue. Sadly we need to discard
		// all raised events and logs from notifications since we're too heavy on the
		// memory here.
		if len(blocks) >= 2048 || memory > 64*1024*1024 {
			log.Info("Importing heavy sidechain segment", "blocks", len(blocks), "start", blocks[0].NumberU64(), "end", block.NumberU64())
			if _, err := bc.insertChain(blocks, false, true); err != nil {
				return 0, err
			}
			blocks, memory = blocks[:0], 0

			// If the chain is terminating, stop processing blocks
			if bc.insertStopped() {
				log.Debug("Abort during blocks processing")
				return 0, nil
			}
		}
	}
	if len(blocks) > 0 {
		log.Info("Importing sidechain segment", "start", blocks[0].NumberU64(), "end", blocks[len(blocks)-1].NumberU64())
		return bc.insertChain(blocks, false, true)
	}
	return 0, nil
}

// recoverAncestors finds the closest ancestor with available state and re-execute
// all the ancestor blocks since that.
// recoverAncestors is only used post-merge.
// We return the hash of the latest block that we could correctly validate.
func (bc *BlockChain) recoverAncestors(block *types.Block) (common.Hash, error) {
	// Gather all the sidechain hashes (full blocks may be memory heavy)
	var (
		hashes  []common.Hash
		numbers []uint64
		parent  = block
	)
	for parent != nil && !bc.HasState(parent.Root()) {
		hashes = append(hashes, parent.Hash())
		numbers = append(numbers, parent.NumberU64())
		parent = bc.GetBlock(parent.ParentHash(), parent.NumberU64()-1)

		// If the chain is terminating, stop iteration
		if bc.insertStopped() {
			log.Debug("Abort during blocks iteration")
			return common.Hash{}, errInsertionInterrupted
		}
	}
	if parent == nil {
		return common.Hash{}, errors.New("missing parent")
	}
	// Import all the pruned blocks to make the state available
	for i := len(hashes) - 1; i >= 0; i-- {
		// If the chain is terminating, stop processing blocks
		if bc.insertStopped() {
			log.Debug("Abort during blocks processing")
			return common.Hash{}, errInsertionInterrupted
		}
		var b *types.Block
		if i == 0 {
			b = block
		} else {
			b = bc.GetBlock(hashes[i], numbers[i])
		}
		if _, err := bc.insertChain(types.Blocks{b}, false, false); err != nil {
			return b.ParentHash(), err
		}
	}
	return block.Hash(), nil
}

// collectLogs collects the logs that were generated or removed during
// the processing of the block that corresponds with the given hash.
// These logs are later announced as deleted or reborn.
func (bc *BlockChain) collectLogs(hash common.Hash, removed bool) []*types.Log {
	number := bc.hc.GetBlockNumber(hash)
	if number == nil {
		return nil
	}
	receipts := rawdb.ReadReceipts(bc.db, hash, *number, bc.chainConfig)

	var logs []*types.Log
	for _, receipt := range receipts {
		for _, log := range receipt.Logs {
			l := *log
			if removed {
				l.Removed = true
			}
			logs = append(logs, &l)
		}
	}
	return logs
}

// mergeLogs returns a merged log slice with specified sort order.
func mergeLogs(logs [][]*types.Log, reverse bool) []*types.Log {
	var ret []*types.Log
	if reverse {
		for i := len(logs) - 1; i >= 0; i-- {
			ret = append(ret, logs[i]...)
		}
	} else {
		for i := 0; i < len(logs); i++ {
			ret = append(ret, logs[i]...)
		}
	}
	return ret
}

// reorg takes two blocks, an old chain and a new chain and will reconstruct the
// blocks and inserts them to be part of the new canonical chain and accumulates
// potential missing transactions and post an event about them.
// Note the new head block won't be processed here, callers need to handle it
// externally.
func (bc *BlockChain) reorg(oldBlock, newBlock *types.Block) error {
	var (
		newChain    types.Blocks
		oldChain    types.Blocks
		commonBlock *types.Block

		deletedTxs []common.Hash
		addedTxs   []common.Hash

		deletedLogs [][]*types.Log
		rebirthLogs [][]*types.Log
	)
	// Reduce the longer chain to the same number as the shorter one
	if oldBlock.NumberU64() > newBlock.NumberU64() {
		// Old chain is longer, gather all transactions and logs as deleted ones
		for ; oldBlock != nil && oldBlock.NumberU64() != newBlock.NumberU64(); oldBlock = bc.GetBlock(oldBlock.ParentHash(), oldBlock.NumberU64()-1) {
			oldChain = append(oldChain, oldBlock)
			for _, tx := range oldBlock.Transactions() {
				deletedTxs = append(deletedTxs, tx.Hash())
			}

			// Collect deleted logs for notification
			logs := bc.collectLogs(oldBlock.Hash(), true)
			if len(logs) > 0 {
				deletedLogs = append(deletedLogs, logs)
			}
		}
	} else {
		// New chain is longer, stash all blocks away for subsequent insertion
		for ; newBlock != nil && newBlock.NumberU64() != oldBlock.NumberU64(); newBlock = bc.GetBlock(newBlock.ParentHash(), newBlock.NumberU64()-1) {
			newChain = append(newChain, newBlock)
		}
	}
	if oldBlock == nil {
		return fmt.Errorf("invalid old chain")
	}
	if newBlock == nil {
		return fmt.Errorf("invalid new chain")
	}
	// Both sides of the reorg are at the same number, reduce both until the common
	// ancestor is found
	for {
		// If the common ancestor was found, bail out
		if oldBlock.Hash() == newBlock.Hash() {
			commonBlock = oldBlock
			break
		}
		// Remove an old block as well as stash away a new block
		oldChain = append(oldChain, oldBlock)
		for _, tx := range oldBlock.Transactions() {
			deletedTxs = append(deletedTxs, tx.Hash())
		}

		// Collect deleted logs for notification
		logs := bc.collectLogs(oldBlock.Hash(), true)
		if len(logs) > 0 {
			deletedLogs = append(deletedLogs, logs)
		}
		newChain = append(newChain, newBlock)

		// Step back with both chains
		oldBlock = bc.GetBlock(oldBlock.ParentHash(), oldBlock.NumberU64()-1)
		if oldBlock == nil {
			return fmt.Errorf("invalid old chain")
		}
		newBlock = bc.GetBlock(newBlock.ParentHash(), newBlock.NumberU64()-1)
		if newBlock == nil {
			return fmt.Errorf("invalid new chain")
		}
	}

	// Ensure the user sees large reorgs
	if len(oldChain) > 0 {
		logFn := log.Info
		msg := "Chain reorg detected"
		if len(oldChain) > 63 {
			msg = "Large chain reorg detected"
			logFn = log.Warn
		}
		var addFromHash common.Hash
		if len(newChain) > 0 {
			addFromHash = newChain[0].Hash()
		}
		logFn(msg, "number", commonBlock.Number(), "hash", commonBlock.Hash(),
			"drop", len(oldChain), "dropfrom", oldChain[0].Hash(), "add", len(newChain), "addfrom", addFromHash)
		blockReorgAddMeter.Mark(int64(len(newChain)))
		blockReorgDropMeter.Mark(int64(len(oldChain)))
		blockReorgMeter.Mark(1)
	} else if len(newChain) > 0 {
		// Special case happens in the post merge stage that current head is
		// the ancestor of new head while these two blocks are not consecutive
		log.Info("Extend chain", "add", len(newChain), "number", newChain[0].Number(), "hash", newChain[0].Hash())
		blockReorgAddMeter.Mark(int64(len(newChain)))
	} else {
		// len(newChain) == 0 && len(oldChain) > 0
		// rewind the canonical chain to a lower point.
		log.Error("Impossible reorg, please file an issue", "oldnum", oldBlock.Number(), "oldhash", oldBlock.Hash(), "oldblocks", len(oldChain), "newnum", newBlock.Number(), "newhash", newBlock.Hash(), "newblocks", len(newChain))
	}
	// Insert the new chain(except the head block(reverse order)),
	// taking care of the proper incremental order.
	for i := len(newChain) - 1; i >= 1; i-- {
		// Insert the block in the canonical way, re-writing history
		bc.writeHeadBlock(newChain[i])

		// Collect the new added transactions.
		for _, tx := range newChain[i].Transactions() {
			addedTxs = append(addedTxs, tx.Hash())
		}
	}

	// Delete useless indexes right now which includes the non-canonical
	// transaction indexes, canonical chain indexes which above the head.
	indexesBatch := bc.db.NewBatch()
	for _, tx := range types.HashDifference(deletedTxs, addedTxs) {
		rawdb.DeleteTxLookupEntry(indexesBatch, tx)
	}

	// Delete all hash markers that are not part of the new canonical chain.
	// Because the reorg function does not handle new chain head, all hash
	// markers greater than or equal to new chain head should be deleted.
	number := commonBlock.NumberU64()
	if len(newChain) > 1 {
		number = newChain[1].NumberU64()
	}
	for i := number + 1; ; i++ {
		hash := rawdb.ReadCanonicalHash(bc.db, i)
		if hash == (common.Hash{}) {
			break
		}
		rawdb.DeleteCanonicalHash(indexesBatch, i)
	}
	if err := indexesBatch.Write(); err != nil {
		log.Crit("Failed to delete useless indexes", "err", err)
	}

	// Collect the logs
	for i := len(newChain) - 1; i >= 1; i-- {
		// Collect reborn logs due to chain reorg
		logs := bc.collectLogs(newChain[i].Hash(), false)
		if len(logs) > 0 {
			rebirthLogs = append(rebirthLogs, logs)
		}
	}
	// If any logs need to be fired, do it now. In theory we could avoid creating
	// this goroutine if there are no events to fire, but realistcally that only
	// ever happens if we're reorging empty blocks, which will only happen on idle
	// networks where performance is not an issue either way.
	if len(deletedLogs) > 0 {
		bc.rmLogsFeed.Send(RemovedLogsEvent{mergeLogs(deletedLogs, true)})
	}
	if len(rebirthLogs) > 0 {
		bc.logsFeed.Send(mergeLogs(rebirthLogs, false))
	}
	if len(oldChain) > 0 {
		for i := len(oldChain) - 1; i >= 0; i-- {
			bc.chainSideFeed.Send(ChainSideEvent{Block: oldChain[i]})
		}
	}
	return nil
}

// InsertBlockWithoutSetHead executes the block, runs the necessary verification
// upon it and then persist the block and the associate state into the database.
// The key difference between the InsertChain is it won't do the canonical chain
// updating. It relies on the additional SetCanonical call to finalize the entire
// procedure.
func (bc *BlockChain) InsertBlockWithoutSetHead(block *types.Block) error {
	if !bc.chainmu.TryLock() {
		return errChainStopped
	}
	defer bc.chainmu.Unlock()

	_, err := bc.insertChain(types.Blocks{block}, true, false)
	return err
}

// SetCanonical rewinds the chain to set the new head block as the specified
// block. It's possible that the state of the new head is missing, and it will
// be recovered in this function as well.
func (bc *BlockChain) SetCanonical(head *types.Block) (common.Hash, error) {
	if !bc.chainmu.TryLock() {
		return common.Hash{}, errChainStopped
	}
	defer bc.chainmu.Unlock()

	// Re-execute the reorged chain in case the head state is missing.
	if !bc.HasState(head.Root()) {
		if latestValidHash, err := bc.recoverAncestors(head); err != nil {
			return latestValidHash, err
		}
		log.Info("Recovered head state", "number", head.Number(), "hash", head.Hash())
	}
	// Run the reorg if necessary and set the given block as new head.
	start := time.Now()
	if head.ParentHash() != bc.CurrentBlock().Hash() {
		if err := bc.reorg(bc.CurrentBlock(), head); err != nil {
			return common.Hash{}, err
		}
	}
	bc.writeHeadBlock(head)

	// Emit events
	logs := bc.collectLogs(head.Hash(), false)
	bc.chainFeed.Send(ChainEvent{Block: head, Hash: head.Hash(), Logs: logs})
	if len(logs) > 0 {
		bc.logsFeed.Send(logs)
	}
	bc.chainHeadFeed.Send(ChainHeadEvent{Block: head})

	context := []interface{}{
		"number", head.Number(),
		"hash", head.Hash(),
		"root", head.Root(),
		"elapsed", time.Since(start),
	}
	if timestamp := time.Unix(int64(head.Time()), 0); time.Since(timestamp) > time.Minute {
		context = append(context, []interface{}{"age", common.PrettyAge(timestamp)}...)
	}
	log.Info("Chain head was updated", context...)
	return head.Hash(), nil
}

func (bc *BlockChain) updateFutureBlocks() {
	futureTimer := time.NewTicker(5 * time.Second)
	defer futureTimer.Stop()
	defer bc.wg.Done()
	for {
		select {
		case <-futureTimer.C:
			bc.procFutureBlocks()
		case <-bc.quit:
			return
		}
	}
}

// skipBlock returns 'true', if the block being imported can be skipped over, meaning
// that the block does not need to be processed but can be considered already fully 'done'.
func (bc *BlockChain) skipBlock(err error, it *insertIterator) bool {
	// We can only ever bypass processing if the only error returned by the validator
	// is ErrKnownBlock, which means all checks passed, but we already have the block
	// and state.
	if !errors.Is(err, ErrKnownBlock) {
		return false
	}
	// If we're not using snapshots, we can skip this, since we have both block
	// and (trie-) state
	if bc.snaps == nil {
		return true
	}
	var (
		header     = it.current() // header can't be nil
		parentRoot common.Hash
	)
	// If we also have the snapshot-state, we can skip the processing.
	if bc.snaps.Snapshot(header.Root) != nil {
		return true
	}
	// In this case, we have the trie-state but not snapshot-state. If the parent
	// snapshot-state exists, we need to process this in order to not get a gap
	// in the snapshot layers.
	// Resolve parent block
	if parent := it.previous(); parent != nil {
		parentRoot = parent.Root
	} else if parent = bc.GetHeaderByHash(header.ParentHash); parent != nil {
		parentRoot = parent.Root
	}
	if parentRoot == (common.Hash{}) {
		return false // Theoretically impossible case
	}
	// Parent is also missing snapshot: we can skip this. Otherwise process.
	if bc.snaps.Snapshot(parentRoot) == nil {
		return true
	}
	return false
}

// maintainTxIndex is responsible for the construction and deletion of the
// transaction index.
//
// User can use flag `txlookuplimit` to specify a "recentness" block, below
// which ancient tx indices get deleted. If `txlookuplimit` is 0, it means
// all tx indices will be reserved.
//
// The user can adjust the txlookuplimit value for each launch after fast
// sync, Geth will automatically construct the missing indices and delete
// the extra indices.
func (bc *BlockChain) maintainTxIndex(ancients uint64) {
	defer bc.wg.Done()

	// Before starting the actual maintenance, we need to handle a special case,
	// where user might init Geth with an external ancient database. If so, we
	// need to reindex all necessary transactions before starting to process any
	// pruning requests.
	if ancients > 0 {
		var from = uint64(0)
		if bc.txLookupLimit != 0 && ancients > bc.txLookupLimit {
			from = ancients - bc.txLookupLimit
		}
		rawdb.IndexTransactions(bc.db, from, ancients, bc.quit)
	}

	// indexBlocks reindexes or unindexes transactions depending on user configuration
	indexBlocks := func(tail *uint64, head uint64, done chan struct{}) {
		defer func() { done <- struct{}{} }()

		// If the user just upgraded Geth to a new version which supports transaction
		// index pruning, write the new tail and remove anything older.
		if tail == nil {
			if bc.txLookupLimit == 0 || head < bc.txLookupLimit {
				// Nothing to delete, write the tail and return
				rawdb.WriteTxIndexTail(bc.db, 0)
			} else {
				// Prune all stale tx indices and record the tx index tail
				rawdb.UnindexTransactions(bc.db, 0, head-bc.txLookupLimit+1, bc.quit)
			}
			return
		}
		// If a previous indexing existed, make sure that we fill in any missing entries
		if bc.txLookupLimit == 0 || head < bc.txLookupLimit {
			if *tail > 0 {
				// It can happen when chain is rewound to a historical point which
				// is even lower than the indexes tail, recap the indexing target
				// to new head to avoid reading non-existent block bodies.
				end := *tail
				if end > head+1 {
					end = head + 1
				}
				rawdb.IndexTransactions(bc.db, 0, end, bc.quit)
			}
			return
		}
		// Update the transaction index to the new chain state
		if head-bc.txLookupLimit+1 < *tail {
			// Reindex a part of missing indices and rewind index tail to HEAD-limit
			rawdb.IndexTransactions(bc.db, head-bc.txLookupLimit+1, *tail, bc.quit)
		} else {
			// Unindex a part of stale indices and forward index tail to HEAD-limit
			rawdb.UnindexTransactions(bc.db, *tail, head-bc.txLookupLimit+1, bc.quit)
		}
	}

	// Any reindexing done, start listening to chain events and moving the index window
	var (
		done   chan struct{}                  // Non-nil if background unindexing or reindexing routine is active.
		headCh = make(chan ChainHeadEvent, 1) // Buffered to avoid locking up the event feed
	)
	sub := bc.SubscribeChainHeadEvent(headCh)
	if sub == nil {
		return
	}
	defer sub.Unsubscribe()

	for {
		select {
		case head := <-headCh:
			if done == nil {
				done = make(chan struct{})
				go indexBlocks(rawdb.ReadTxIndexTail(bc.db), head.Block.NumberU64(), done)
			}
		case <-done:
			done = nil
		case <-bc.quit:
			if done != nil {
				log.Info("Waiting background transaction indexer to exit")
				<-done
			}
			return
		}
	}
}

// reportBlock logs a bad block error.
func (bc *BlockChain) reportBlock(block *types.Block, receipts types.Receipts, err error) {
	rawdb.WriteBadBlock(bc.db, block)

	var receiptString string
	for i, receipt := range receipts {
		receiptString += fmt.Sprintf("\t %d: cumulative: %v gas: %v contract: %v status: %v tx: %v logs: %v bloom: %x state: %x\n",
			i, receipt.CumulativeGasUsed, receipt.GasUsed, receipt.ContractAddress.Hex(),
			receipt.Status, receipt.TxHash.Hex(), receipt.Logs, receipt.Bloom, receipt.PostState)
	}
	log.Error(fmt.Sprintf(`
########## BAD BLOCK #########
Chain config: %v

Number: %v
Hash: %#x
%v

Error: %v
##############################
`, bc.chainConfig, block.Number(), block.Hash(), receiptString, err))
}

// InsertHeaderChain attempts to insert the given header chain in to the local
// chain, possibly creating a reorg. If an error is returned, it will return the
// index number of the failing header as well an error describing what went wrong.
//
// The verify parameter can be used to fine tune whether nonce verification
// should be done or not. The reason behind the optional check is because some
// of the header retrieval mechanisms already need to verify nonces, as well as
// because nonces can be verified sparsely, not needing to check each.
func (bc *BlockChain) InsertHeaderChain(chain []*types.Header, checkFreq int) (int, error) {
	if len(chain) == 0 {
		return 0, nil
	}
	start := time.Now()
	if i, err := bc.hc.ValidateHeaderChain(chain, checkFreq); err != nil {
		return i, err
	}

	if !bc.chainmu.TryLock() {
		return 0, errChainStopped
	}
	defer bc.chainmu.Unlock()
	_, err := bc.hc.InsertHeaderChain(chain, start, bc.forker)
	return 0, err
}

// SetBlockValidatorAndProcessorForTesting sets the current validator and processor.
// This method can be used to force an invalid blockchain to be verified for tests.
// This method is unsafe and should only be used before block import starts.
func (bc *BlockChain) SetBlockValidatorAndProcessorForTesting(v Validator, p Processor) {
	bc.validator = v
	bc.processor = p
}<|MERGE_RESOLUTION|>--- conflicted
+++ resolved
@@ -86,15 +86,6 @@
 )
 
 const (
-<<<<<<< HEAD
-	bodyCacheLimit      = 256
-	blockCacheLimit     = 256
-	receiptsCacheLimit  = 32
-	txLookupCacheLimit  = 1024
-	maxFutureBlocks     = 256
-	maxTimeFutureBlocks = 30
-	TriesInMemory       = 128
-=======
 	bodyCacheLimit       = 256
 	blockCacheLimit      = 256
 	receiptsCacheLimit   = 32
@@ -102,7 +93,6 @@
 	maxFutureBlocks      = 256
 	maxTimeFutureBlocks  = 30
 	DefaultTriesInMemory = 128
->>>>>>> f5dfc426
 
 	// BlockChainVersion ensures that an incompatible database forces a resync from scratch.
 	//

// Copyright 2018 The go-ethereum Authors
// This file is part of the go-ethereum library.
//
// The go-ethereum library is free software: you can redistribute it and/or modify
// it under the terms of the GNU Lesser General Public License as published by
// the Free Software Foundation, either version 3 of the License, or
// (at your option) any later version.
//
// The go-ethereum library is distributed in the hope that it will be useful,
// but WITHOUT ANY WARRANTY; without even the implied warranty of
// MERCHANTABILITY or FITNESS FOR A PARTICULAR PURPOSE. See the
// GNU Lesser General Public License for more details.
//
// You should have received a copy of the GNU Lesser General Public License
// along with the go-ethereum library. If not, see <http://www.gnu.org/licenses/>.

package rawdb

import (
	"bytes"
	"encoding/binary"
	"errors"
	"fmt"
	"math/big"
	"sort"

	"github.com/ethereum/go-ethereum/common"
	"github.com/ethereum/go-ethereum/core/types"
	"github.com/ethereum/go-ethereum/crypto"
	"github.com/ethereum/go-ethereum/ethdb"
	"github.com/ethereum/go-ethereum/log"
	"github.com/ethereum/go-ethereum/params"
	"github.com/ethereum/go-ethereum/rlp"
)

// ReadCanonicalHash retrieves the hash assigned to a canonical block number.
func ReadCanonicalHash(db ethdb.Reader, number uint64) common.Hash {
	var data []byte
	db.ReadAncients(func(reader ethdb.AncientReaderOp) error {
		data, _ = reader.Ancient(ChainFreezerHashTable, number)
		if len(data) == 0 {
			// Get it by hash from leveldb
			data, _ = db.Get(headerHashKey(number))
		}
		return nil
	})
	return common.BytesToHash(data)
}

// WriteCanonicalHash stores the hash assigned to a canonical block number.
func WriteCanonicalHash(db ethdb.KeyValueWriter, hash common.Hash, number uint64) {
	if err := db.Put(headerHashKey(number), hash.Bytes()); err != nil {
		log.Crit("Failed to store number to hash mapping", "err", err)
	}
}

// DeleteCanonicalHash removes the number to hash canonical mapping.
func DeleteCanonicalHash(db ethdb.KeyValueWriter, number uint64) {
	if err := db.Delete(headerHashKey(number)); err != nil {
		log.Crit("Failed to delete number to hash mapping", "err", err)
	}
}

// ReadAllHashes retrieves all the hashes assigned to blocks at a certain heights,
// both canonical and reorged forks included.
func ReadAllHashes(db ethdb.Iteratee, number uint64) []common.Hash {
	prefix := headerKeyPrefix(number)

	hashes := make([]common.Hash, 0, 1)
	it := db.NewIterator(prefix, nil)
	defer it.Release()

	for it.Next() {
		if key := it.Key(); len(key) == len(prefix)+32 {
			hashes = append(hashes, common.BytesToHash(key[len(key)-32:]))
		}
	}
	return hashes
}

type NumberHash struct {
	Number uint64
	Hash   common.Hash
}

// ReadAllHashesInRange retrieves all the hashes assigned to blocks at certain
// heights, both canonical and reorged forks included.
// This method considers both limits to be _inclusive_.
func ReadAllHashesInRange(db ethdb.Iteratee, first, last uint64) []*NumberHash {
	var (
		start     = encodeBlockNumber(first)
		keyLength = len(headerPrefix) + 8 + 32
		hashes    = make([]*NumberHash, 0, 1+last-first)
		it        = db.NewIterator(headerPrefix, start)
	)
	defer it.Release()
	for it.Next() {
		key := it.Key()
		if len(key) != keyLength {
			continue
		}
		num := binary.BigEndian.Uint64(key[len(headerPrefix) : len(headerPrefix)+8])
		if num > last {
			break
		}
		hash := common.BytesToHash(key[len(key)-32:])
		hashes = append(hashes, &NumberHash{num, hash})
	}
	return hashes
}

// ReadAllCanonicalHashes retrieves all canonical number and hash mappings at the
// certain chain range. If the accumulated entries reaches the given threshold,
// abort the iteration and return the semi-finish result.
func ReadAllCanonicalHashes(db ethdb.Iteratee, from uint64, to uint64, limit int) ([]uint64, []common.Hash) {
	// Short circuit if the limit is 0.
	if limit == 0 {
		return nil, nil
	}
	var (
		numbers []uint64
		hashes  []common.Hash
	)
	// Construct the key prefix of start point.
	start, end := headerHashKey(from), headerHashKey(to)
	it := db.NewIterator(nil, start)
	defer it.Release()

	for it.Next() {
		if bytes.Compare(it.Key(), end) >= 0 {
			break
		}
		if key := it.Key(); len(key) == len(headerPrefix)+8+1 && bytes.Equal(key[len(key)-1:], headerHashSuffix) {
			numbers = append(numbers, binary.BigEndian.Uint64(key[len(headerPrefix):len(headerPrefix)+8]))
			hashes = append(hashes, common.BytesToHash(it.Value()))
			// If the accumulated entries reaches the limit threshold, return.
			if len(numbers) >= limit {
				break
			}
		}
	}
	return numbers, hashes
}

// ReadHeaderNumber returns the header number assigned to a hash.
func ReadHeaderNumber(db ethdb.KeyValueReader, hash common.Hash) *uint64 {
	data, _ := db.Get(headerNumberKey(hash))
	if len(data) != 8 {
		return nil
	}
	number := binary.BigEndian.Uint64(data)
	return &number
}

// WriteHeaderNumber stores the hash->number mapping.
func WriteHeaderNumber(db ethdb.KeyValueWriter, hash common.Hash, number uint64) {
	key := headerNumberKey(hash)
	enc := encodeBlockNumber(number)
	if err := db.Put(key, enc); err != nil {
		log.Crit("Failed to store hash to number mapping", "err", err)
	}
}

// DeleteHeaderNumber removes hash->number mapping.
func DeleteHeaderNumber(db ethdb.KeyValueWriter, hash common.Hash) {
	if err := db.Delete(headerNumberKey(hash)); err != nil {
		log.Crit("Failed to delete hash to number mapping", "err", err)
	}
}

// ReadHeadHeaderHash retrieves the hash of the current canonical head header.
func ReadHeadHeaderHash(db ethdb.KeyValueReader) common.Hash {
	data, _ := db.Get(headHeaderKey)
	if len(data) == 0 {
		return common.Hash{}
	}
	return common.BytesToHash(data)
}

// WriteHeadHeaderHash stores the hash of the current canonical head header.
func WriteHeadHeaderHash(db ethdb.KeyValueWriter, hash common.Hash) {
	if err := db.Put(headHeaderKey, hash.Bytes()); err != nil {
		log.Crit("Failed to store last header's hash", "err", err)
	}
}

// ReadHeadBlockHash retrieves the hash of the current canonical head block.
func ReadHeadBlockHash(db ethdb.KeyValueReader) common.Hash {
	data, _ := db.Get(headBlockKey)
	if len(data) == 0 {
		return common.Hash{}
	}
	return common.BytesToHash(data)
}

// WriteHeadBlockHash stores the head block's hash.
func WriteHeadBlockHash(db ethdb.KeyValueWriter, hash common.Hash) {
	if err := db.Put(headBlockKey, hash.Bytes()); err != nil {
		log.Crit("Failed to store last block's hash", "err", err)
	}
}

// ReadHeadFastBlockHash retrieves the hash of the current fast-sync head block.
func ReadHeadFastBlockHash(db ethdb.KeyValueReader) common.Hash {
	data, _ := db.Get(headFastBlockKey)
	if len(data) == 0 {
		return common.Hash{}
	}
	return common.BytesToHash(data)
}

// WriteHeadFastBlockHash stores the hash of the current fast-sync head block.
func WriteHeadFastBlockHash(db ethdb.KeyValueWriter, hash common.Hash) {
	if err := db.Put(headFastBlockKey, hash.Bytes()); err != nil {
		log.Crit("Failed to store last fast block's hash", "err", err)
	}
}

// ReadFinalizedBlockHash retrieves the hash of the finalized block.
func ReadFinalizedBlockHash(db ethdb.KeyValueReader) common.Hash {
	data, _ := db.Get(headFinalizedBlockKey)
	if len(data) == 0 {
		return common.Hash{}
	}
	return common.BytesToHash(data)
}

// WriteFinalizedBlockHash stores the hash of the finalized block.
func WriteFinalizedBlockHash(db ethdb.KeyValueWriter, hash common.Hash) {
	if err := db.Put(headFinalizedBlockKey, hash.Bytes()); err != nil {
		log.Crit("Failed to store last finalized block's hash", "err", err)
	}
}

// ReadLastPivotNumber retrieves the number of the last pivot block. If the node
// full synced, the last pivot will always be nil.
func ReadLastPivotNumber(db ethdb.KeyValueReader) *uint64 {
	data, _ := db.Get(lastPivotKey)
	if len(data) == 0 {
		return nil
	}
	var pivot uint64
	if err := rlp.DecodeBytes(data, &pivot); err != nil {
		log.Error("Invalid pivot block number in database", "err", err)
		return nil
	}
	return &pivot
}

// WriteLastPivotNumber stores the number of the last pivot block.
func WriteLastPivotNumber(db ethdb.KeyValueWriter, pivot uint64) {
	enc, err := rlp.EncodeToBytes(pivot)
	if err != nil {
		log.Crit("Failed to encode pivot block number", "err", err)
	}
	if err := db.Put(lastPivotKey, enc); err != nil {
		log.Crit("Failed to store pivot block number", "err", err)
	}
}

// ReadTxIndexTail retrieves the number of oldest indexed block
// whose transaction indices has been indexed.
func ReadTxIndexTail(db ethdb.KeyValueReader) *uint64 {
	data, _ := db.Get(txIndexTailKey)
	if len(data) != 8 {
		return nil
	}
	number := binary.BigEndian.Uint64(data)
	return &number
}

// WriteTxIndexTail stores the number of oldest indexed block
// into database.
func WriteTxIndexTail(db ethdb.KeyValueWriter, number uint64) {
	if err := db.Put(txIndexTailKey, encodeBlockNumber(number)); err != nil {
		log.Crit("Failed to store the transaction index tail", "err", err)
	}
}

// ReadFastTxLookupLimit retrieves the tx lookup limit used in fast sync.
func ReadFastTxLookupLimit(db ethdb.KeyValueReader) *uint64 {
	data, _ := db.Get(fastTxLookupLimitKey)
	if len(data) != 8 {
		return nil
	}
	number := binary.BigEndian.Uint64(data)
	return &number
}

// WriteFastTxLookupLimit stores the txlookup limit used in fast sync into database.
func WriteFastTxLookupLimit(db ethdb.KeyValueWriter, number uint64) {
	if err := db.Put(fastTxLookupLimitKey, encodeBlockNumber(number)); err != nil {
		log.Crit("Failed to store transaction lookup limit for fast sync", "err", err)
	}
}

// ReadHeaderRange returns the rlp-encoded headers, starting at 'number', and going
// backwards towards genesis. This method assumes that the caller already has
// placed a cap on count, to prevent DoS issues.
// Since this method operates in head-towards-genesis mode, it will return an empty
// slice in case the head ('number') is missing. Hence, the caller must ensure that
// the head ('number') argument is actually an existing header.
//
// N.B: Since the input is a number, as opposed to a hash, it's implicit that
// this method only operates on canon headers.
func ReadHeaderRange(db ethdb.Reader, number uint64, count uint64) []rlp.RawValue {
	var rlpHeaders []rlp.RawValue
	if count == 0 {
		return rlpHeaders
	}
	i := number
	if count-1 > number {
		// It's ok to request block 0, 1 item
		count = number + 1
	}
	limit, _ := db.Ancients()
	// First read live blocks
	if i >= limit {
		// If we need to read live blocks, we need to figure out the hash first
		hash := ReadCanonicalHash(db, number)
		for ; i >= limit && count > 0; i-- {
			if data, _ := db.Get(headerKey(i, hash)); len(data) > 0 {
				rlpHeaders = append(rlpHeaders, data)
				// Get the parent hash for next query
				hash = types.HeaderParentHashFromRLP(data)
			} else {
				break // Maybe got moved to ancients
			}
			count--
		}
	}
	if count == 0 {
		return rlpHeaders
	}
	// read remaining from ancients
	max := count * 700
	data, err := db.AncientRange(ChainFreezerHeaderTable, i+1-count, count, max)
	if err == nil && uint64(len(data)) == count {
		// the data is on the order [h, h+1, .., n] -- reordering needed
		for i := range data {
			rlpHeaders = append(rlpHeaders, data[len(data)-1-i])
		}
	}
	return rlpHeaders
}

// ReadHeaderRLP retrieves a block header in its raw RLP database encoding.
func ReadHeaderRLP(db ethdb.Reader, hash common.Hash, number uint64) rlp.RawValue {
	var data []byte
	db.ReadAncients(func(reader ethdb.AncientReaderOp) error {
		// First try to look up the data in ancient database. Extra hash
		// comparison is necessary since ancient database only maintains
		// the canonical data.
		data, _ = reader.Ancient(ChainFreezerHeaderTable, number)
		if len(data) > 0 && crypto.Keccak256Hash(data) == hash {
			return nil
		}
		// If not, try reading from leveldb
		data, _ = db.Get(headerKey(number, hash))
		return nil
	})
	return data
}

// HasHeader verifies the existence of a block header corresponding to the hash.
func HasHeader(db ethdb.Reader, hash common.Hash, number uint64) bool {
	if isCanon(db, number, hash) {
		return true
	}
	if has, err := db.Has(headerKey(number, hash)); !has || err != nil {
		return false
	}
	return true
}

// ReadHeader retrieves the block header corresponding to the hash.
func ReadHeader(db ethdb.Reader, hash common.Hash, number uint64) *types.Header {
	data := ReadHeaderRLP(db, hash, number)
	if len(data) == 0 {
		return nil
	}
	header := new(types.Header)
	if err := rlp.Decode(bytes.NewReader(data), header); err != nil {
		log.Error("Invalid block header RLP", "hash", hash, "err", err)
		return nil
	}
	return header
}

// WriteHeader stores a block header into the database and also stores the hash-
// to-number mapping.
func WriteHeader(db ethdb.KeyValueWriter, header *types.Header) {
	var (
		hash   = header.Hash()
		number = header.Number.Uint64()
	)
	// Write the hash -> number mapping
	WriteHeaderNumber(db, hash, number)

	// Write the encoded header
	data, err := rlp.EncodeToBytes(header)
	if err != nil {
		log.Crit("Failed to RLP encode header", "err", err)
	}
	key := headerKey(number, hash)
	if err := db.Put(key, data); err != nil {
		log.Crit("Failed to store header", "err", err)
	}
}

// DeleteHeader removes all block header data associated with a hash.
func DeleteHeader(db ethdb.KeyValueWriter, hash common.Hash, number uint64) {
	deleteHeaderWithoutNumber(db, hash, number)
	if err := db.Delete(headerNumberKey(hash)); err != nil {
		log.Crit("Failed to delete hash to number mapping", "err", err)
	}
}

// deleteHeaderWithoutNumber removes only the block header but does not remove
// the hash to number mapping.
func deleteHeaderWithoutNumber(db ethdb.KeyValueWriter, hash common.Hash, number uint64) {
	if err := db.Delete(headerKey(number, hash)); err != nil {
		log.Crit("Failed to delete header", "err", err)
	}
}

// isCanon is an internal utility method, to check whether the given number/hash
// is part of the ancient (canon) set.
func isCanon(reader ethdb.AncientReaderOp, number uint64, hash common.Hash) bool {
	h, err := reader.Ancient(ChainFreezerHashTable, number)
	if err != nil {
		return false
	}
	return bytes.Equal(h, hash[:])
}

// ReadBodyRLP retrieves the block body (transactions and uncles) in RLP encoding.
func ReadBodyRLP(db ethdb.Reader, hash common.Hash, number uint64) rlp.RawValue {
	// First try to look up the data in ancient database. Extra hash
	// comparison is necessary since ancient database only maintains
	// the canonical data.
	var data []byte
	db.ReadAncients(func(reader ethdb.AncientReaderOp) error {
		// Check if the data is in ancients
		if isCanon(reader, number, hash) {
			data, _ = reader.Ancient(ChainFreezerBodiesTable, number)
			return nil
		}
		// If not, try reading from leveldb
		data, _ = db.Get(blockBodyKey(number, hash))
		return nil
	})
	return data
}

// ReadCanonicalBodyRLP retrieves the block body (transactions and uncles) for the canonical
// block at number, in RLP encoding.
func ReadCanonicalBodyRLP(db ethdb.Reader, number uint64) rlp.RawValue {
	var data []byte
	db.ReadAncients(func(reader ethdb.AncientReaderOp) error {
		data, _ = reader.Ancient(ChainFreezerBodiesTable, number)
		if len(data) > 0 {
			return nil
		}
		// Block is not in ancients, read from leveldb by hash and number.
		// Note: ReadCanonicalHash cannot be used here because it also
		// calls ReadAncients internally.
		hash, _ := db.Get(headerHashKey(number))
		data, _ = db.Get(blockBodyKey(number, common.BytesToHash(hash)))
		return nil
	})
	return data
}

// WriteBodyRLP stores an RLP encoded block body into the database.
func WriteBodyRLP(db ethdb.KeyValueWriter, hash common.Hash, number uint64, rlp rlp.RawValue) {
	if err := db.Put(blockBodyKey(number, hash), rlp); err != nil {
		log.Crit("Failed to store block body", "err", err)
	}
}

// HasBody verifies the existence of a block body corresponding to the hash.
func HasBody(db ethdb.Reader, hash common.Hash, number uint64) bool {
	if isCanon(db, number, hash) {
		return true
	}
	if has, err := db.Has(blockBodyKey(number, hash)); !has || err != nil {
		return false
	}
	return true
}

// ReadBody retrieves the block body corresponding to the hash.
func ReadBody(db ethdb.Reader, hash common.Hash, number uint64) *types.Body {
	data := ReadBodyRLP(db, hash, number)
	if len(data) == 0 {
		return nil
	}
	body := new(types.Body)
	if err := rlp.Decode(bytes.NewReader(data), body); err != nil {
		log.Error("Invalid block body RLP", "hash", hash, "err", err)
		return nil
	}
	return body
}

// WriteBody stores a block body into the database.
func WriteBody(db ethdb.KeyValueWriter, hash common.Hash, number uint64, body *types.Body) {
	data, err := rlp.EncodeToBytes(body)
	if err != nil {
		log.Crit("Failed to RLP encode body", "err", err)
	}
	WriteBodyRLP(db, hash, number, data)
}

// DeleteBody removes all block body data associated with a hash.
func DeleteBody(db ethdb.KeyValueWriter, hash common.Hash, number uint64) {
	if err := db.Delete(blockBodyKey(number, hash)); err != nil {
		log.Crit("Failed to delete block body", "err", err)
	}
}

// ReadTdRLP retrieves a block's total difficulty corresponding to the hash in RLP encoding.
func ReadTdRLP(db ethdb.Reader, hash common.Hash, number uint64) rlp.RawValue {
	var data []byte
	db.ReadAncients(func(reader ethdb.AncientReaderOp) error {
		// Check if the data is in ancients
		if isCanon(reader, number, hash) {
			data, _ = reader.Ancient(ChainFreezerDifficultyTable, number)
			return nil
		}
		// If not, try reading from leveldb
		data, _ = db.Get(headerTDKey(number, hash))
		return nil
	})
	return data
}

// ReadTd retrieves a block's total difficulty corresponding to the hash.
func ReadTd(db ethdb.Reader, hash common.Hash, number uint64) *big.Int {
	data := ReadTdRLP(db, hash, number)
	if len(data) == 0 {
		return nil
	}
	td := new(big.Int)
	if err := rlp.Decode(bytes.NewReader(data), td); err != nil {
		log.Error("Invalid block total difficulty RLP", "hash", hash, "err", err)
		return nil
	}
	return td
}

// WriteTd stores the total difficulty of a block into the database.
func WriteTd(db ethdb.KeyValueWriter, hash common.Hash, number uint64, td *big.Int) {
	data, err := rlp.EncodeToBytes(td)
	if err != nil {
		log.Crit("Failed to RLP encode block total difficulty", "err", err)
	}
	if err := db.Put(headerTDKey(number, hash), data); err != nil {
		log.Crit("Failed to store block total difficulty", "err", err)
	}
}

// DeleteTd removes all block total difficulty data associated with a hash.
func DeleteTd(db ethdb.KeyValueWriter, hash common.Hash, number uint64) {
	if err := db.Delete(headerTDKey(number, hash)); err != nil {
		log.Crit("Failed to delete block total difficulty", "err", err)
	}
}

// HasReceipts verifies the existence of all the transaction receipts belonging
// to a block.
func HasReceipts(db ethdb.Reader, hash common.Hash, number uint64) bool {
	if isCanon(db, number, hash) {
		return true
	}
	if has, err := db.Has(blockReceiptsKey(number, hash)); !has || err != nil {
		return false
	}
	return true
}

// ReadReceiptsRLP retrieves all the transaction receipts belonging to a block in RLP encoding.
func ReadReceiptsRLP(db ethdb.Reader, hash common.Hash, number uint64) rlp.RawValue {
	var data []byte
	db.ReadAncients(func(reader ethdb.AncientReaderOp) error {
		// Check if the data is in ancients
		if isCanon(reader, number, hash) {
			data, _ = reader.Ancient(ChainFreezerReceiptTable, number)
			return nil
		}
		// If not, try reading from leveldb
		data, _ = db.Get(blockReceiptsKey(number, hash))
		return nil
	})
	return data
}

// ReadRawReceipts retrieves all the transaction receipts belonging to a block.
// The receipt metadata fields are not guaranteed to be populated, so they
// should not be used. Use ReadReceipts instead if the metadata is needed.
func ReadRawReceipts(db ethdb.Reader, hash common.Hash, number uint64) types.Receipts {
	// Retrieve the flattened receipt slice
	data := ReadReceiptsRLP(db, hash, number)
	if len(data) == 0 {
		return nil
	}
	// Convert the receipts from their storage form to their internal representation
	storageReceipts := []*types.ReceiptForStorage{}
	if err := rlp.DecodeBytes(data, &storageReceipts); err != nil {
		log.Error("Invalid receipt array RLP", "hash", hash, "err", err)
		return nil
	}
	receipts := make(types.Receipts, len(storageReceipts))
	for i, storageReceipt := range storageReceipts {
		receipts[i] = (*types.Receipt)(storageReceipt)
	}
	return receipts
}

// ReadReceipts retrieves all the transaction receipts belonging to a block, including
// its corresponding metadata fields. If it is unable to populate these metadata
// fields then nil is returned.
//
// The current implementation populates these metadata fields by reading the receipts'
// corresponding block body, so if the block body is not found it will return nil even
// if the receipt itself is stored.
func ReadReceipts(db ethdb.Reader, hash common.Hash, number uint64, config *params.ChainConfig) types.Receipts {
	// We're deriving many fields from the block body, retrieve beside the receipt
	receipts := ReadRawReceipts(db, hash, number)
	if receipts == nil {
		return nil
	}
	body := ReadBody(db, hash, number)
	if body == nil {
		log.Error("Missing body but have receipt", "hash", hash, "number", number)
		return nil
	}
	header := ReadHeader(db, hash, number)
	var baseFee *big.Int
<<<<<<< HEAD
=======
	var parentExcessDataGas *big.Int
>>>>>>> a0cb9316
	if header == nil {
		baseFee = big.NewInt(0)
	} else {
		baseFee = header.BaseFee
<<<<<<< HEAD
	}
	if err := receipts.DeriveFields(config, hash, number, baseFee, body.Transactions); err != nil {
=======
		parentHeader := ReadHeader(db, header.ParentHash, number-1)
		if parentHeader != nil {
			parentExcessDataGas = parentHeader.ExcessDataGas
		}
	}
	if err := receipts.DeriveFields(config, hash, number, header.Time, baseFee, parentExcessDataGas, body.Transactions); err != nil {
>>>>>>> a0cb9316
		log.Error("Failed to derive block receipts fields", "hash", hash, "number", number, "err", err)
		return nil
	}
	return receipts
}

// WriteReceipts stores all the transaction receipts belonging to a block.
func WriteReceipts(db ethdb.KeyValueWriter, hash common.Hash, number uint64, receipts types.Receipts) {
	// Convert the receipts into their storage form and serialize them
	storageReceipts := make([]*types.ReceiptForStorage, len(receipts))
	for i, receipt := range receipts {
		storageReceipts[i] = (*types.ReceiptForStorage)(receipt)
	}
	bytes, err := rlp.EncodeToBytes(storageReceipts)
	if err != nil {
		log.Crit("Failed to encode block receipts", "err", err)
	}
	// Store the flattened receipt slice
	if err := db.Put(blockReceiptsKey(number, hash), bytes); err != nil {
		log.Crit("Failed to store block receipts", "err", err)
	}
}

// DeleteReceipts removes all receipt data associated with a block hash.
func DeleteReceipts(db ethdb.KeyValueWriter, hash common.Hash, number uint64) {
	if err := db.Delete(blockReceiptsKey(number, hash)); err != nil {
		log.Crit("Failed to delete block receipts", "err", err)
	}
}

// storedReceiptRLP is the storage encoding of a receipt.
// Re-definition in core/types/receipt.go.
// TODO: Re-use the existing definition.
type storedReceiptRLP struct {
	PostStateOrStatus []byte
	CumulativeGasUsed uint64
	L1GasUsed         uint64 // Arbitrum specific
	Logs              []*types.Log
	ContractAddress   *common.Address `rlp:"optional"` // set on new versions if an Arbitrum tx type
}

// ReceiptLogs is a barebone version of ReceiptForStorage which only keeps
// the list of logs. When decoding a stored receipt into this object we
// avoid creating the bloom filter.
type receiptLogs struct {
	Logs []*types.Log
}

// DecodeRLP implements rlp.Decoder.
func (r *receiptLogs) DecodeRLP(s *rlp.Stream) error {
	var stored storedReceiptRLP
	if err := s.Decode(&stored); err != nil {
		return err
	}
	r.Logs = stored.Logs
	return nil
}

// DeriveLogFields fills the logs in receiptLogs with information such as block number, txhash, etc.
func deriveLogFields(receipts []*receiptLogs, hash common.Hash, number uint64, txs types.Transactions) error {
	logIndex := uint(0)
	if len(txs) != len(receipts) {
		return errors.New("transaction and receipt count mismatch")
	}
	for i := 0; i < len(receipts); i++ {
		txHash := txs[i].Hash()
		// The derived log fields can simply be set from the block and transaction
		for j := 0; j < len(receipts[i].Logs); j++ {
			receipts[i].Logs[j].BlockNumber = number
			receipts[i].Logs[j].BlockHash = hash
			receipts[i].Logs[j].TxHash = txHash
			receipts[i].Logs[j].TxIndex = uint(i)
			receipts[i].Logs[j].Index = logIndex
			logIndex++
		}
	}
	return nil
}

// ReadLogs retrieves the logs for all transactions in a block. In case
// receipts is not found, a nil is returned.
// Note: ReadLogs does not derive unstored log fields.
func ReadLogs(db ethdb.Reader, hash common.Hash, number uint64, config *params.ChainConfig) [][]*types.Log {
	// Retrieve the flattened receipt slice
	data := ReadReceiptsRLP(db, hash, number)
	if len(data) == 0 {
		return nil
	}
	receipts := []*receiptLogs{}
	if err := rlp.DecodeBytes(data, &receipts); err != nil {
		log.Error("Invalid receipt array RLP", "hash", hash, "err", err)
		return nil
	}

	logs := make([][]*types.Log, len(receipts))
	for i, receipt := range receipts {
		logs[i] = receipt.Logs
	}
	return logs
}

// ReadBlock retrieves an entire block corresponding to the hash, assembling it
// back from the stored header and body. If either the header or body could not
// be retrieved nil is returned.
//
// Note, due to concurrent download of header and block body the header and thus
// canonical hash can be stored in the database but the body data not (yet).
func ReadBlock(db ethdb.Reader, hash common.Hash, number uint64) *types.Block {
	header := ReadHeader(db, hash, number)
	if header == nil {
		return nil
	}
	body := ReadBody(db, hash, number)
	if body == nil {
		return nil
	}
	return types.NewBlockWithHeader(header).WithBody(body.Transactions, body.Uncles).WithWithdrawals(body.Withdrawals)
}

// WriteBlock serializes a block into the database, header and body separately.
func WriteBlock(db ethdb.KeyValueWriter, block *types.Block) {
	WriteBody(db, block.Hash(), block.NumberU64(), block.Body())
	WriteHeader(db, block.Header())
}

// WriteAncientBlocks writes entire block data into ancient store and returns the total written size.
func WriteAncientBlocks(db ethdb.AncientWriter, blocks []*types.Block, receipts []types.Receipts, td *big.Int) (int64, error) {
	var (
		tdSum      = new(big.Int).Set(td)
		stReceipts []*types.ReceiptForStorage
	)
	return db.ModifyAncients(func(op ethdb.AncientWriteOp) error {
		for i, block := range blocks {
			// Convert receipts to storage format and sum up total difficulty.
			stReceipts = stReceipts[:0]
			for _, receipt := range receipts[i] {
				stReceipts = append(stReceipts, (*types.ReceiptForStorage)(receipt))
			}
			header := block.Header()
			if i > 0 {
				tdSum.Add(tdSum, header.Difficulty)
			}
			if err := writeAncientBlock(op, block, header, stReceipts, tdSum); err != nil {
				return err
			}
		}
		return nil
	})
}

func writeAncientBlock(op ethdb.AncientWriteOp, block *types.Block, header *types.Header, receipts []*types.ReceiptForStorage, td *big.Int) error {
	num := block.NumberU64()
	if err := op.AppendRaw(ChainFreezerHashTable, num, block.Hash().Bytes()); err != nil {
		return fmt.Errorf("can't add block %d hash: %v", num, err)
	}
	if err := op.Append(ChainFreezerHeaderTable, num, header); err != nil {
		return fmt.Errorf("can't append block header %d: %v", num, err)
	}
	if err := op.Append(ChainFreezerBodiesTable, num, block.Body()); err != nil {
		return fmt.Errorf("can't append block body %d: %v", num, err)
	}
	if err := op.Append(ChainFreezerReceiptTable, num, receipts); err != nil {
		return fmt.Errorf("can't append block %d receipts: %v", num, err)
	}
	if err := op.Append(ChainFreezerDifficultyTable, num, td); err != nil {
		return fmt.Errorf("can't append block %d total difficulty: %v", num, err)
	}
	return nil
}

// DeleteBlock removes all block data associated with a hash.
func DeleteBlock(db ethdb.KeyValueWriter, hash common.Hash, number uint64) {
	DeleteReceipts(db, hash, number)
	DeleteHeader(db, hash, number)
	DeleteBody(db, hash, number)
	DeleteTd(db, hash, number)
}

// DeleteBlockWithoutNumber removes all block data associated with a hash, except
// the hash to number mapping.
func DeleteBlockWithoutNumber(db ethdb.KeyValueWriter, hash common.Hash, number uint64) {
	DeleteReceipts(db, hash, number)
	deleteHeaderWithoutNumber(db, hash, number)
	DeleteBody(db, hash, number)
	DeleteTd(db, hash, number)
}

const badBlockToKeep = 10

type badBlock struct {
	Header *types.Header
	Body   *types.Body
}

// badBlockList implements the sort interface to allow sorting a list of
// bad blocks by their number in the reverse order.
type badBlockList []*badBlock

func (s badBlockList) Len() int { return len(s) }
func (s badBlockList) Less(i, j int) bool {
	return s[i].Header.Number.Uint64() < s[j].Header.Number.Uint64()
}
func (s badBlockList) Swap(i, j int) { s[i], s[j] = s[j], s[i] }

// ReadBadBlock retrieves the bad block with the corresponding block hash.
func ReadBadBlock(db ethdb.Reader, hash common.Hash) *types.Block {
	blob, err := db.Get(badBlockKey)
	if err != nil {
		return nil
	}
	var badBlocks badBlockList
	if err := rlp.DecodeBytes(blob, &badBlocks); err != nil {
		return nil
	}
	for _, bad := range badBlocks {
		if bad.Header.Hash() == hash {
			return types.NewBlockWithHeader(bad.Header).WithBody(bad.Body.Transactions, bad.Body.Uncles).WithWithdrawals(bad.Body.Withdrawals)
		}
	}
	return nil
}

// ReadAllBadBlocks retrieves all the bad blocks in the database.
// All returned blocks are sorted in reverse order by number.
func ReadAllBadBlocks(db ethdb.Reader) []*types.Block {
	blob, err := db.Get(badBlockKey)
	if err != nil {
		return nil
	}
	var badBlocks badBlockList
	if err := rlp.DecodeBytes(blob, &badBlocks); err != nil {
		return nil
	}
	var blocks []*types.Block
	for _, bad := range badBlocks {
		blocks = append(blocks, types.NewBlockWithHeader(bad.Header).WithBody(bad.Body.Transactions, bad.Body.Uncles).WithWithdrawals(bad.Body.Withdrawals))
	}
	return blocks
}

// WriteBadBlock serializes the bad block into the database. If the cumulated
// bad blocks exceeds the limitation, the oldest will be dropped.
func WriteBadBlock(db ethdb.KeyValueStore, block *types.Block) {
	blob, err := db.Get(badBlockKey)
	if err != nil {
		log.Warn("Failed to load old bad blocks", "error", err)
	}
	var badBlocks badBlockList
	if len(blob) > 0 {
		if err := rlp.DecodeBytes(blob, &badBlocks); err != nil {
			log.Crit("Failed to decode old bad blocks", "error", err)
		}
	}
	for _, b := range badBlocks {
		if b.Header.Number.Uint64() == block.NumberU64() && b.Header.Hash() == block.Hash() {
			log.Info("Skip duplicated bad block", "number", block.NumberU64(), "hash", block.Hash())
			return
		}
	}
	badBlocks = append(badBlocks, &badBlock{
		Header: block.Header(),
		Body:   block.Body(),
	})
	sort.Sort(sort.Reverse(badBlocks))
	if len(badBlocks) > badBlockToKeep {
		badBlocks = badBlocks[:badBlockToKeep]
	}
	data, err := rlp.EncodeToBytes(badBlocks)
	if err != nil {
		log.Crit("Failed to encode bad blocks", "err", err)
	}
	if err := db.Put(badBlockKey, data); err != nil {
		log.Crit("Failed to write bad blocks", "err", err)
	}
}

// DeleteBadBlocks deletes all the bad blocks from the database
func DeleteBadBlocks(db ethdb.KeyValueWriter) {
	if err := db.Delete(badBlockKey); err != nil {
		log.Crit("Failed to delete bad blocks", "err", err)
	}
}

// FindCommonAncestor returns the last common ancestor of two block headers
func FindCommonAncestor(db ethdb.Reader, a, b *types.Header) *types.Header {
	for bn := b.Number.Uint64(); a.Number.Uint64() > bn; {
		a = ReadHeader(db, a.ParentHash, a.Number.Uint64()-1)
		if a == nil {
			return nil
		}
	}
	for an := a.Number.Uint64(); an < b.Number.Uint64(); {
		b = ReadHeader(db, b.ParentHash, b.Number.Uint64()-1)
		if b == nil {
			return nil
		}
	}
	for a.Hash() != b.Hash() {
		a = ReadHeader(db, a.ParentHash, a.Number.Uint64()-1)
		if a == nil {
			return nil
		}
		b = ReadHeader(db, b.ParentHash, b.Number.Uint64()-1)
		if b == nil {
			return nil
		}
	}
	return a
}

// ReadHeadHeader returns the current canonical head header.
func ReadHeadHeader(db ethdb.Reader) *types.Header {
	headHeaderHash := ReadHeadHeaderHash(db)
	if headHeaderHash == (common.Hash{}) {
		return nil
	}
	headHeaderNumber := ReadHeaderNumber(db, headHeaderHash)
	if headHeaderNumber == nil {
		return nil
	}
	return ReadHeader(db, headHeaderHash, *headHeaderNumber)
}

// ReadHeadBlock returns the current canonical head block.
func ReadHeadBlock(db ethdb.Reader) *types.Block {
	headBlockHash := ReadHeadBlockHash(db)
	if headBlockHash == (common.Hash{}) {
		return nil
	}
	headBlockNumber := ReadHeaderNumber(db, headBlockHash)
	if headBlockNumber == nil {
		return nil
	}
	return ReadBlock(db, headBlockHash, *headBlockNumber)
}<|MERGE_RESOLUTION|>--- conflicted
+++ resolved
@@ -638,25 +638,17 @@
 	}
 	header := ReadHeader(db, hash, number)
 	var baseFee *big.Int
-<<<<<<< HEAD
-=======
 	var parentExcessDataGas *big.Int
->>>>>>> a0cb9316
 	if header == nil {
 		baseFee = big.NewInt(0)
 	} else {
 		baseFee = header.BaseFee
-<<<<<<< HEAD
-	}
-	if err := receipts.DeriveFields(config, hash, number, baseFee, body.Transactions); err != nil {
-=======
 		parentHeader := ReadHeader(db, header.ParentHash, number-1)
 		if parentHeader != nil {
 			parentExcessDataGas = parentHeader.ExcessDataGas
 		}
 	}
 	if err := receipts.DeriveFields(config, hash, number, header.Time, baseFee, parentExcessDataGas, body.Transactions); err != nil {
->>>>>>> a0cb9316
 		log.Error("Failed to derive block receipts fields", "hash", hash, "number", number, "err", err)
 		return nil
 	}

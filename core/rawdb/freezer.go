--- conflicted
+++ resolved
@@ -106,17 +106,12 @@
 	}
 	// Leveldb uses LOCK as the filelock filename. To prevent the
 	// name collision, we use FLOCK as the lock name.
-<<<<<<< HEAD
 	lock := NewFileLock(flockFile)
-	if locked, err := lock.TryLock(); err != nil {
-=======
-	lock := flock.New(flockFile)
 	tryLock := lock.TryLock
 	if readonly {
 		tryLock = lock.TryRLock
 	}
 	if locked, err := tryLock(); err != nil {
->>>>>>> f1b2ec08
 		return nil, err
 	} else if !locked {
 		return nil, errors.New("locking failed")

// Copyright 2019 The go-ethereum Authors
// This file is part of the go-ethereum library.
//
// The go-ethereum library is free software: you can redistribute it and/or modify
// it under the terms of the GNU Lesser General Public License as published by
// the Free Software Foundation, either version 3 of the License, or
// (at your option) any later version.
//
// The go-ethereum library is distributed in the hope that it will be useful,
// but WITHOUT ANY WARRANTY; without even the implied warranty of
// MERCHANTABILITY or FITNESS FOR A PARTICULAR PURPOSE. See the
// GNU Lesser General Public License for more details.
//
// You should have received a copy of the GNU Lesser General Public License
// along with the go-ethereum library. If not, see <http://www.gnu.org/licenses/>.

package forkid

import (
	"bytes"
	"math"
	"math/big"
	"testing"

	"github.com/ethereum/go-ethereum/common"
	"github.com/ethereum/go-ethereum/params"
	"github.com/ethereum/go-ethereum/rlp"
)

// TestCreation tests that different genesis and fork rule combinations result in
// the correct fork ID.
func TestCreation(t *testing.T) {
	// Temporary non-existent scenario TODO(karalabe): delete when Shanghai is enabled
	timestampedConfig := *params.MainnetChainConfig
	timestampedConfig.ShanghaiTime = big.NewInt(1668000000)

	type testcase struct {
		head uint64
		time uint64
		want ID
	}
	tests := []struct {
		config  *params.ChainConfig
		genesis common.Hash
		cases   []testcase
	}{
		// Mainnet test cases
		{
			params.MainnetChainConfig,
			params.MainnetGenesisHash,
			[]testcase{
				{0, 0, ID{Hash: checksumToBytes(0xfc64ec04), Next: 1150000}},         // Unsynced
				{1149999, 0, ID{Hash: checksumToBytes(0xfc64ec04), Next: 1150000}},   // Last Frontier block
				{1150000, 0, ID{Hash: checksumToBytes(0x97c2c34c), Next: 1920000}},   // First Homestead block
				{1919999, 0, ID{Hash: checksumToBytes(0x97c2c34c), Next: 1920000}},   // Last Homestead block
				{1920000, 0, ID{Hash: checksumToBytes(0x91d1f948), Next: 2463000}},   // First DAO block
				{2462999, 0, ID{Hash: checksumToBytes(0x91d1f948), Next: 2463000}},   // Last DAO block
				{2463000, 0, ID{Hash: checksumToBytes(0x7a64da13), Next: 2675000}},   // First Tangerine block
				{2674999, 0, ID{Hash: checksumToBytes(0x7a64da13), Next: 2675000}},   // Last Tangerine block
				{2675000, 0, ID{Hash: checksumToBytes(0x3edd5b10), Next: 4370000}},   // First Spurious block
				{4369999, 0, ID{Hash: checksumToBytes(0x3edd5b10), Next: 4370000}},   // Last Spurious block
				{4370000, 0, ID{Hash: checksumToBytes(0xa00bc324), Next: 7280000}},   // First Byzantium block
				{7279999, 0, ID{Hash: checksumToBytes(0xa00bc324), Next: 7280000}},   // Last Byzantium block
				{7280000, 0, ID{Hash: checksumToBytes(0x668db0af), Next: 9069000}},   // First and last Constantinople, first Petersburg block
				{9068999, 0, ID{Hash: checksumToBytes(0x668db0af), Next: 9069000}},   // Last Petersburg block
				{9069000, 0, ID{Hash: checksumToBytes(0x879d6e30), Next: 9200000}},   // First Istanbul and first Muir Glacier block
				{9199999, 0, ID{Hash: checksumToBytes(0x879d6e30), Next: 9200000}},   // Last Istanbul and first Muir Glacier block
				{9200000, 0, ID{Hash: checksumToBytes(0xe029e991), Next: 12244000}},  // First Muir Glacier block
				{12243999, 0, ID{Hash: checksumToBytes(0xe029e991), Next: 12244000}}, // Last Muir Glacier block
				{12244000, 0, ID{Hash: checksumToBytes(0x0eb440f6), Next: 12965000}}, // First Berlin block
				{12964999, 0, ID{Hash: checksumToBytes(0x0eb440f6), Next: 12965000}}, // Last Berlin block
				{12965000, 0, ID{Hash: checksumToBytes(0xb715077d), Next: 13773000}}, // First London block
				{13772999, 0, ID{Hash: checksumToBytes(0xb715077d), Next: 13773000}}, // Last London block
				{13773000, 0, ID{Hash: checksumToBytes(0x20c327fc), Next: 15050000}}, // First Arrow Glacier block
				{15049999, 0, ID{Hash: checksumToBytes(0x20c327fc), Next: 15050000}}, // Last Arrow Glacier block
				{15050000, 0, ID{Hash: checksumToBytes(0xf0afd0e3), Next: 0}},        // First Gray Glacier block
				{20000000, 0, ID{Hash: checksumToBytes(0xf0afd0e3), Next: 0}},        // Future Gray Glacier block
			},
		},
		// Ropsten test cases
		{
			params.RopstenChainConfig,
			params.RopstenGenesisHash,
			[]testcase{
				{0, 0, ID{Hash: checksumToBytes(0x30c7ddbc), Next: 10}},              // Unsynced, last Frontier, Homestead and first Tangerine block
				{9, 0, ID{Hash: checksumToBytes(0x30c7ddbc), Next: 10}},              // Last Tangerine block
				{10, 0, ID{Hash: checksumToBytes(0x63760190), Next: 1700000}},        // First Spurious block
				{1699999, 0, ID{Hash: checksumToBytes(0x63760190), Next: 1700000}},   // Last Spurious block
				{1700000, 0, ID{Hash: checksumToBytes(0x3ea159c7), Next: 4230000}},   // First Byzantium block
				{4229999, 0, ID{Hash: checksumToBytes(0x3ea159c7), Next: 4230000}},   // Last Byzantium block
				{4230000, 0, ID{Hash: checksumToBytes(0x97b544f3), Next: 4939394}},   // First Constantinople block
				{4939393, 0, ID{Hash: checksumToBytes(0x97b544f3), Next: 4939394}},   // Last Constantinople block
				{4939394, 0, ID{Hash: checksumToBytes(0xd6e2149b), Next: 6485846}},   // First Petersburg block
				{6485845, 0, ID{Hash: checksumToBytes(0xd6e2149b), Next: 6485846}},   // Last Petersburg block
				{6485846, 0, ID{Hash: checksumToBytes(0x4bc66396), Next: 7117117}},   // First Istanbul block
				{7117116, 0, ID{Hash: checksumToBytes(0x4bc66396), Next: 7117117}},   // Last Istanbul block
				{7117117, 0, ID{Hash: checksumToBytes(0x6727ef90), Next: 9812189}},   // First Muir Glacier block
				{9812188, 0, ID{Hash: checksumToBytes(0x6727ef90), Next: 9812189}},   // Last Muir Glacier block
				{9812189, 0, ID{Hash: checksumToBytes(0xa157d377), Next: 10499401}},  // First Berlin block
				{10499400, 0, ID{Hash: checksumToBytes(0xa157d377), Next: 10499401}}, // Last Berlin block
				{10499401, 0, ID{Hash: checksumToBytes(0x7119b6b3), Next: 0}},        // First London block
				{11000000, 0, ID{Hash: checksumToBytes(0x7119b6b3), Next: 0}},        // Future London block
			},
		},
		// Rinkeby test cases
		{
			params.RinkebyChainConfig,
			params.RinkebyGenesisHash,
			[]testcase{
				{0, 0, ID{Hash: checksumToBytes(0x3b8e0691), Next: 1}},             // Unsynced, last Frontier block
				{1, 0, ID{Hash: checksumToBytes(0x60949295), Next: 2}},             // First and last Homestead block
				{2, 0, ID{Hash: checksumToBytes(0x8bde40dd), Next: 3}},             // First and last Tangerine block
				{3, 0, ID{Hash: checksumToBytes(0xcb3a64bb), Next: 1035301}},       // First Spurious block
				{1035300, 0, ID{Hash: checksumToBytes(0xcb3a64bb), Next: 1035301}}, // Last Spurious block
				{1035301, 0, ID{Hash: checksumToBytes(0x8d748b57), Next: 3660663}}, // First Byzantium block
				{3660662, 0, ID{Hash: checksumToBytes(0x8d748b57), Next: 3660663}}, // Last Byzantium block
				{3660663, 0, ID{Hash: checksumToBytes(0xe49cab14), Next: 4321234}}, // First Constantinople block
				{4321233, 0, ID{Hash: checksumToBytes(0xe49cab14), Next: 4321234}}, // Last Constantinople block
				{4321234, 0, ID{Hash: checksumToBytes(0xafec6b27), Next: 5435345}}, // First Petersburg block
				{5435344, 0, ID{Hash: checksumToBytes(0xafec6b27), Next: 5435345}}, // Last Petersburg block
				{5435345, 0, ID{Hash: checksumToBytes(0xcbdb8838), Next: 8290928}}, // First Istanbul block
				{8290927, 0, ID{Hash: checksumToBytes(0xcbdb8838), Next: 8290928}}, // Last Istanbul block
				{8290928, 0, ID{Hash: checksumToBytes(0x6910c8bd), Next: 8897988}}, // First Berlin block
				{8897987, 0, ID{Hash: checksumToBytes(0x6910c8bd), Next: 8897988}}, // Last Berlin block
				{8897988, 0, ID{Hash: checksumToBytes(0x8E29F2F3), Next: 0}},       // First London block
				{10000000, 0, ID{Hash: checksumToBytes(0x8E29F2F3), Next: 0}},      // Future London block
			},
		},
		// Goerli test cases
		{
			params.GoerliChainConfig,
			params.GoerliGenesisHash,
			[]testcase{
				{0, 0, ID{Hash: checksumToBytes(0xa3f5ab08), Next: 1561651}},       // Unsynced, last Frontier, Homestead, Tangerine, Spurious, Byzantium, Constantinople and first Petersburg block
				{1561650, 0, ID{Hash: checksumToBytes(0xa3f5ab08), Next: 1561651}}, // Last Petersburg block
				{1561651, 0, ID{Hash: checksumToBytes(0xc25efa5c), Next: 4460644}}, // First Istanbul block
				{4460643, 0, ID{Hash: checksumToBytes(0xc25efa5c), Next: 4460644}}, // Last Istanbul block
				{4460644, 0, ID{Hash: checksumToBytes(0x757a1c47), Next: 5062605}}, // First Berlin block
				{5000000, 0, ID{Hash: checksumToBytes(0x757a1c47), Next: 5062605}}, // Last Berlin block
				{5062605, 0, ID{Hash: checksumToBytes(0xB8C6299D), Next: 0}},       // First London block
				{6000000, 0, ID{Hash: checksumToBytes(0xB8C6299D), Next: 0}},       // Future London block
			},
		},
		// Sepolia test cases
		{
			params.SepoliaChainConfig,
			params.SepoliaGenesisHash,
			[]testcase{
				{0, 0, ID{Hash: checksumToBytes(0xfe3366e7), Next: 1735371}},       // Unsynced, last Frontier, Homestead, Tangerine, Spurious, Byzantium, Constantinople, Petersburg, Istanbul, Berlin and first London block
				{1735370, 0, ID{Hash: checksumToBytes(0xfe3366e7), Next: 1735371}}, // Last London block
				{1735371, 0, ID{Hash: checksumToBytes(0xb96cbd13), Next: 0}},       // First MergeNetsplit block
			},
		},
		// Temporary timestamped test cases
		{
			&timestampedConfig,
			params.MainnetGenesisHash,
			[]testcase{
				{0, 0, ID{Hash: checksumToBytes(0xfc64ec04), Next: 1150000}},                    // Unsynced
				{1149999, 0, ID{Hash: checksumToBytes(0xfc64ec04), Next: 1150000}},              // Last Frontier block
				{1150000, 0, ID{Hash: checksumToBytes(0x97c2c34c), Next: 1920000}},              // First Homestead block
				{1919999, 0, ID{Hash: checksumToBytes(0x97c2c34c), Next: 1920000}},              // Last Homestead block
				{1920000, 0, ID{Hash: checksumToBytes(0x91d1f948), Next: 2463000}},              // First DAO block
				{2462999, 0, ID{Hash: checksumToBytes(0x91d1f948), Next: 2463000}},              // Last DAO block
				{2463000, 0, ID{Hash: checksumToBytes(0x7a64da13), Next: 2675000}},              // First Tangerine block
				{2674999, 0, ID{Hash: checksumToBytes(0x7a64da13), Next: 2675000}},              // Last Tangerine block
				{2675000, 0, ID{Hash: checksumToBytes(0x3edd5b10), Next: 4370000}},              // First Spurious block
				{4369999, 0, ID{Hash: checksumToBytes(0x3edd5b10), Next: 4370000}},              // Last Spurious block
				{4370000, 0, ID{Hash: checksumToBytes(0xa00bc324), Next: 7280000}},              // First Byzantium block
				{7279999, 0, ID{Hash: checksumToBytes(0xa00bc324), Next: 7280000}},              // Last Byzantium block
				{7280000, 0, ID{Hash: checksumToBytes(0x668db0af), Next: 9069000}},              // First and last Constantinople, first Petersburg block
				{9068999, 0, ID{Hash: checksumToBytes(0x668db0af), Next: 9069000}},              // Last Petersburg block
				{9069000, 0, ID{Hash: checksumToBytes(0x879d6e30), Next: 9200000}},              // First Istanbul and first Muir Glacier block
				{9199999, 0, ID{Hash: checksumToBytes(0x879d6e30), Next: 9200000}},              // Last Istanbul and first Muir Glacier block
				{9200000, 0, ID{Hash: checksumToBytes(0xe029e991), Next: 12244000}},             // First Muir Glacier block
				{12243999, 0, ID{Hash: checksumToBytes(0xe029e991), Next: 12244000}},            // Last Muir Glacier block
				{12244000, 0, ID{Hash: checksumToBytes(0x0eb440f6), Next: 12965000}},            // First Berlin block
				{12964999, 0, ID{Hash: checksumToBytes(0x0eb440f6), Next: 12965000}},            // Last Berlin block
				{12965000, 0, ID{Hash: checksumToBytes(0xb715077d), Next: 13773000}},            // First London block
				{13772999, 0, ID{Hash: checksumToBytes(0xb715077d), Next: 13773000}},            // Last London block
				{13773000, 0, ID{Hash: checksumToBytes(0x20c327fc), Next: 15050000}},            // First Arrow Glacier block
				{15049999, 0, ID{Hash: checksumToBytes(0x20c327fc), Next: 15050000}},            // Last Arrow Glacier block
				{15050000, 0, ID{Hash: checksumToBytes(0xf0afd0e3), Next: 1668000000}},          // First Gray Glacier block
				{19999999, 1667999999, ID{Hash: checksumToBytes(0xf0afd0e3), Next: 1668000000}}, // Last Gray Glacier block
				{20000000, 1668000000, ID{Hash: checksumToBytes(0x71147644), Next: 0}},          // First Shanghai block
				{20000000, 2668000000, ID{Hash: checksumToBytes(0x71147644), Next: 0}},          // Future Shanghai block
			},
		},
	}
	for i, tt := range tests {
		for j, ttt := range tt.cases {
<<<<<<< HEAD
			if have := NewID(tt.config, tt.genesis, ttt.head, 0); have != ttt.want {
				t.Errorf("test %d, case %d: fork ID mismatch: have %x, want %x", i, j, have, ttt.want)
			}
		}
	}
}

// TestCreationWithTimestamps tests that different genesis and fork rule combinations result in
// the correct fork ID even for time based forks.
func TestCreationWithTimestamps(t *testing.T) {
	mergeConfig := *params.MainnetChainConfig
	mergeConfig.MergeNetsplitBlock = big.NewInt(18000000)

	withdrawalConfig := *params.MainnetChainConfig
	withdrawalConfig.MergeNetsplitBlock = big.NewInt(18000000)
	var shanghaiTime uint64 = 1668000000
	withdrawalConfig.ShanghaiTime = &shanghaiTime
	type testcase struct {
		head uint64
		time uint64
		want ID
	}
	tests := []struct {
		config  *params.ChainConfig
		genesis common.Hash
		cases   []testcase
	}{
		// Mainnet test cases
		{
			params.MainnetChainConfig,
			params.MainnetGenesisHash,
			[]testcase{
				{0, 0, ID{Hash: checksumToBytes(0xfc64ec04), Next: 1150000}},         // Unsynced
				{1149999, 0, ID{Hash: checksumToBytes(0xfc64ec04), Next: 1150000}},   // Last Frontier block
				{1150000, 0, ID{Hash: checksumToBytes(0x97c2c34c), Next: 1920000}},   // First Homestead block
				{1919999, 0, ID{Hash: checksumToBytes(0x97c2c34c), Next: 1920000}},   // Last Homestead block
				{1920000, 0, ID{Hash: checksumToBytes(0x91d1f948), Next: 2463000}},   // First DAO block
				{2462999, 0, ID{Hash: checksumToBytes(0x91d1f948), Next: 2463000}},   // Last DAO block
				{2463000, 0, ID{Hash: checksumToBytes(0x7a64da13), Next: 2675000}},   // First Tangerine block
				{2674999, 0, ID{Hash: checksumToBytes(0x7a64da13), Next: 2675000}},   // Last Tangerine block
				{2675000, 0, ID{Hash: checksumToBytes(0x3edd5b10), Next: 4370000}},   // First Spurious block
				{4369999, 0, ID{Hash: checksumToBytes(0x3edd5b10), Next: 4370000}},   // Last Spurious block
				{4370000, 0, ID{Hash: checksumToBytes(0xa00bc324), Next: 7280000}},   // First Byzantium block
				{7279999, 0, ID{Hash: checksumToBytes(0xa00bc324), Next: 7280000}},   // Last Byzantium block
				{7280000, 0, ID{Hash: checksumToBytes(0x668db0af), Next: 9069000}},   // First and last Constantinople, first Petersburg block
				{9068999, 0, ID{Hash: checksumToBytes(0x668db0af), Next: 9069000}},   // Last Petersburg block
				{9069000, 0, ID{Hash: checksumToBytes(0x879d6e30), Next: 9200000}},   // First Istanbul and first Muir Glacier block
				{9199999, 0, ID{Hash: checksumToBytes(0x879d6e30), Next: 9200000}},   // Last Istanbul and first Muir Glacier block
				{9200000, 0, ID{Hash: checksumToBytes(0xe029e991), Next: 12244000}},  // First Muir Glacier block
				{12243999, 0, ID{Hash: checksumToBytes(0xe029e991), Next: 12244000}}, // Last Muir Glacier block
				{12244000, 0, ID{Hash: checksumToBytes(0x0eb440f6), Next: 12965000}}, // First Berlin block
				{12964999, 0, ID{Hash: checksumToBytes(0x0eb440f6), Next: 12965000}}, // Last Berlin block
				{12965000, 0, ID{Hash: checksumToBytes(0xb715077d), Next: 13773000}}, // First London block
				{13772999, 0, ID{Hash: checksumToBytes(0xb715077d), Next: 13773000}}, // Last London block
				{13773000, 0, ID{Hash: checksumToBytes(0x20c327fc), Next: 15050000}}, // First Arrow Glacier block
				{15049999, 0, ID{Hash: checksumToBytes(0x20c327fc), Next: 15050000}}, // Last Arrow Glacier block
				{15050000, 0, ID{Hash: checksumToBytes(0xf0afd0e3), Next: 0}},        // First Gray Glacier block
				{20000000, 0, ID{Hash: checksumToBytes(0xf0afd0e3), Next: 0}},        // Future Gray Glacier block
			},
		},
		// Withdrawal test cases
		{
			&withdrawalConfig,
			params.MainnetGenesisHash,
			[]testcase{
				{0, 0, ID{Hash: checksumToBytes(0xfc64ec04), Next: 1150000}},           // Unsynced
				{1149999, 0, ID{Hash: checksumToBytes(0xfc64ec04), Next: 1150000}},     // Last Frontier block
				{1150000, 0, ID{Hash: checksumToBytes(0x97c2c34c), Next: 1920000}},     // First Homestead block
				{1919999, 0, ID{Hash: checksumToBytes(0x97c2c34c), Next: 1920000}},     // Last Homestead block
				{1920000, 0, ID{Hash: checksumToBytes(0x91d1f948), Next: 2463000}},     // First DAO block
				{2462999, 0, ID{Hash: checksumToBytes(0x91d1f948), Next: 2463000}},     // Last DAO block
				{2463000, 0, ID{Hash: checksumToBytes(0x7a64da13), Next: 2675000}},     // First Tangerine block
				{2674999, 0, ID{Hash: checksumToBytes(0x7a64da13), Next: 2675000}},     // Last Tangerine block
				{2675000, 0, ID{Hash: checksumToBytes(0x3edd5b10), Next: 4370000}},     // First Spurious block
				{4369999, 0, ID{Hash: checksumToBytes(0x3edd5b10), Next: 4370000}},     // Last Spurious block
				{4370000, 0, ID{Hash: checksumToBytes(0xa00bc324), Next: 7280000}},     // First Byzantium block
				{7279999, 0, ID{Hash: checksumToBytes(0xa00bc324), Next: 7280000}},     // Last Byzantium block
				{7280000, 0, ID{Hash: checksumToBytes(0x668db0af), Next: 9069000}},     // First and last Constantinople, first Petersburg block
				{9068999, 0, ID{Hash: checksumToBytes(0x668db0af), Next: 9069000}},     // Last Petersburg block
				{9069000, 0, ID{Hash: checksumToBytes(0x879d6e30), Next: 9200000}},     // First Istanbul and first Muir Glacier block
				{9199999, 0, ID{Hash: checksumToBytes(0x879d6e30), Next: 9200000}},     // Last Istanbul and first Muir Glacier block
				{9200000, 0, ID{Hash: checksumToBytes(0xe029e991), Next: 12244000}},    // First Muir Glacier block
				{12243999, 0, ID{Hash: checksumToBytes(0xe029e991), Next: 12244000}},   // Last Muir Glacier block
				{12244000, 0, ID{Hash: checksumToBytes(0x0eb440f6), Next: 12965000}},   // First Berlin block
				{12964999, 0, ID{Hash: checksumToBytes(0x0eb440f6), Next: 12965000}},   // Last Berlin block
				{12965000, 0, ID{Hash: checksumToBytes(0xb715077d), Next: 13773000}},   // First London block
				{13772999, 0, ID{Hash: checksumToBytes(0xb715077d), Next: 13773000}},   // Last London block
				{13773000, 0, ID{Hash: checksumToBytes(0x20c327fc), Next: 15050000}},   // First Arrow Glacier block
				{15049999, 0, ID{Hash: checksumToBytes(0x20c327fc), Next: 15050000}},   // Last Arrow Glacier block
				{15050000, 0, ID{Hash: checksumToBytes(0xf0afd0e3), Next: 18000000}},   // First Gray Glacier block
				{18000000, 0, ID{Hash: checksumToBytes(0x4fb8a872), Next: 1668000000}}, // First Merge Start block
				{20000000, 0, ID{Hash: checksumToBytes(0x4fb8a872), Next: 1668000000}}, // Last Merge Start block
				{20000000, 1668000000, ID{Hash: checksumToBytes(0xc1fdf181), Next: 0}}, // First Merge Start block
				{20000000, 2668000000, ID{Hash: checksumToBytes(0xc1fdf181), Next: 0}}, // Future Merge Start block
			},
		},
	}
	for i, tt := range tests {
		for j, ttt := range tt.cases {
=======
>>>>>>> 793f0f9e
			if have := NewID(tt.config, tt.genesis, ttt.head, ttt.time); have != ttt.want {
				t.Errorf("test %d, case %d: fork ID mismatch: have %x, want %x", i, j, have, ttt.want)
			}
		}
	}
}

// TestValidation tests that a local peer correctly validates and accepts a remote
// fork ID.
func TestValidation(t *testing.T) {
	// Temporary non-existent scenario TODO(karalabe): delete when Shanghai is enabled
	timestampedConfig := *params.MainnetChainConfig
	timestampedConfig.ShanghaiTime = big.NewInt(1668000000)

	tests := []struct {
		config *params.ChainConfig
		head   uint64
		time   uint64
		id     ID
		err    error
	}{
		//------------------
		// Block based tests
		//------------------

		// Local is mainnet Gray Glacier, remote announces the same. No future fork is announced.
		{params.MainnetChainConfig, 15050000, 0, ID{Hash: checksumToBytes(0xf0afd0e3), Next: 0}, nil},

		// Local is mainnet Gray Glacier, remote announces the same. Remote also announces a next fork
		// at block 0xffffffff, but that is uncertain.
		{params.MainnetChainConfig, 15050000, 0, ID{Hash: checksumToBytes(0xf0afd0e3), Next: math.MaxUint64}, nil},

		// Local is mainnet currently in Byzantium only (so it's aware of Petersburg), remote announces
		// also Byzantium, but it's not yet aware of Petersburg (e.g. non updated node before the fork).
		// In this case we don't know if Petersburg passed yet or not.
		{params.MainnetChainConfig, 7279999, 0, ID{Hash: checksumToBytes(0xa00bc324), Next: 0}, nil},

		// Local is mainnet currently in Byzantium only (so it's aware of Petersburg), remote announces
		// also Byzantium, and it's also aware of Petersburg (e.g. updated node before the fork). We
		// don't know if Petersburg passed yet (will pass) or not.
		{params.MainnetChainConfig, 7279999, 0, ID{Hash: checksumToBytes(0xa00bc324), Next: 7280000}, nil},

		// Local is mainnet currently in Byzantium only (so it's aware of Petersburg), remote announces
		// also Byzantium, and it's also aware of some random fork (e.g. misconfigured Petersburg). As
		// neither forks passed at neither nodes, they may mismatch, but we still connect for now.
		{params.MainnetChainConfig, 7279999, 0, ID{Hash: checksumToBytes(0xa00bc324), Next: math.MaxUint64}, nil},

		// Local is mainnet exactly on Petersburg, remote announces Byzantium + knowledge about Petersburg. Remote
		// is simply out of sync, accept.
		{params.MainnetChainConfig, 7280000, 0, ID{Hash: checksumToBytes(0xa00bc324), Next: 7280000}, nil},

		// Local is mainnet Petersburg, remote announces Byzantium + knowledge about Petersburg. Remote
		// is simply out of sync, accept.
		{params.MainnetChainConfig, 7987396, 0, ID{Hash: checksumToBytes(0xa00bc324), Next: 7280000}, nil},

		// Local is mainnet Petersburg, remote announces Spurious + knowledge about Byzantium. Remote
		// is definitely out of sync. It may or may not need the Petersburg update, we don't know yet.
		{params.MainnetChainConfig, 7987396, 0, ID{Hash: checksumToBytes(0x3edd5b10), Next: 4370000}, nil},

		// Local is mainnet Byzantium, remote announces Petersburg. Local is out of sync, accept.
		{params.MainnetChainConfig, 7279999, 0, ID{Hash: checksumToBytes(0x668db0af), Next: 0}, nil},

		// Local is mainnet Spurious, remote announces Byzantium, but is not aware of Petersburg. Local
		// out of sync. Local also knows about a future fork, but that is uncertain yet.
		{params.MainnetChainConfig, 4369999, 0, ID{Hash: checksumToBytes(0xa00bc324), Next: 0}, nil},

		// Local is mainnet Petersburg. remote announces Byzantium but is not aware of further forks.
		// Remote needs software update.
		{params.MainnetChainConfig, 7987396, 0, ID{Hash: checksumToBytes(0xa00bc324), Next: 0}, ErrRemoteStale},

		// Local is mainnet Petersburg, and isn't aware of more forks. Remote announces Petersburg +
		// 0xffffffff. Local needs software update, reject.
		{params.MainnetChainConfig, 7987396, 0, ID{Hash: checksumToBytes(0x5cddc0e1), Next: 0}, ErrLocalIncompatibleOrStale},

		// Local is mainnet Byzantium, and is aware of Petersburg. Remote announces Petersburg +
		// 0xffffffff. Local needs software update, reject.
		{params.MainnetChainConfig, 7279999, 0, ID{Hash: checksumToBytes(0x5cddc0e1), Next: 0}, ErrLocalIncompatibleOrStale},

		// Local is mainnet Petersburg, remote is Rinkeby Petersburg.
		{params.MainnetChainConfig, 7987396, 0, ID{Hash: checksumToBytes(0xafec6b27), Next: 0}, ErrLocalIncompatibleOrStale},

		// Local is mainnet Gray Glacier, far in the future. Remote announces Gopherium (non existing fork)
		// at some future block 88888888, for itself, but past block for local. Local is incompatible.
		//
		// This case detects non-upgraded nodes with majority hash power (typical Ropsten mess).
		//
		// TODO(karalabe): This testcase will fail once mainnet gets timestamped forks, make legacy chain config
		{params.MainnetChainConfig, 88888888, 0, ID{Hash: checksumToBytes(0xf0afd0e3), Next: 88888888}, ErrLocalIncompatibleOrStale},

		// Local is mainnet Byzantium. Remote is also in Byzantium, but announces Gopherium (non existing
		// fork) at block 7279999, before Petersburg. Local is incompatible.
		//
		// TODO(karalabe): This testcase will fail once mainnet gets timestamped forks, make legacy chain config
		{params.MainnetChainConfig, 7279999, 0, ID{Hash: checksumToBytes(0xa00bc324), Next: 7279999}, ErrLocalIncompatibleOrStale},

		//------------------------------------
		// Block to timestamp transition tests
		//------------------------------------

		// Local is mainnet currently in Gray Glacier only (so it's aware of Shanghai), remote announces
		// also Gray Glacier, but it's not yet aware of Shanghai (e.g. non updated node before the fork).
		// In this case we don't know if Shanghai passed yet or not.
		{&timestampedConfig, 15050000, 0, ID{Hash: checksumToBytes(0xf0afd0e3), Next: 0}, nil},

		// Local is mainnet currently in Gray Glacier only (so it's aware of Shanghai), remote announces
		// also Gray Glacier, and it's also aware of Shanghai (e.g. updated node before the fork). We
		// don't know if Shanghai passed yet (will pass) or not.
		{&timestampedConfig, 15050000, 0, ID{Hash: checksumToBytes(0xf0afd0e3), Next: 1668000000}, nil},

		// Local is mainnet currently in Gray Glacier only (so it's aware of Shanghai), remote announces
		// also Gray Glacier, and it's also aware of some random fork (e.g. misconfigured Shanghai). As
		// neither forks passed at neither nodes, they may mismatch, but we still connect for now.
		{&timestampedConfig, 15050000, 0, ID{Hash: checksumToBytes(0xf0afd0e3), Next: math.MaxUint64}, nil},

		// Local is mainnet exactly on Shanghai, remote announces Gray Glacier + knowledge about Shanghai. Remote
		// is simply out of sync, accept.
		{&timestampedConfig, 20000000, 1668000000, ID{Hash: checksumToBytes(0xf0afd0e3), Next: 1668000000}, nil},

		// Local is mainnet Shanghai, remote announces Gray Glacier + knowledge about Shanghai. Remote
		// is simply out of sync, accept.
		{&timestampedConfig, 20123456, 1668123456, ID{Hash: checksumToBytes(0xf0afd0e3), Next: 1668000000}, nil},

		// Local is mainnet Shanghai, remote announces Arrow Glacier + knowledge about Gray Glacier. Remote
		// is definitely out of sync. It may or may not need the Shanghai update, we don't know yet.
		{&timestampedConfig, 20000000, 1668000000, ID{Hash: checksumToBytes(0x20c327fc), Next: 15050000}, nil},

		// Local is mainnet Gray Glacier, remote announces Shanghai. Local is out of sync, accept.
		{&timestampedConfig, 15050000, 0, ID{Hash: checksumToBytes(0x71147644), Next: 0}, nil},

		// Local is mainnet Arrow Glacier, remote announces Gray Glacier, but is not aware of Shanghai. Local
		// out of sync. Local also knows about a future fork, but that is uncertain yet.
		{&timestampedConfig, 13773000, 0, ID{Hash: checksumToBytes(0xf0afd0e3), Next: 0}, nil},

		// Local is mainnet Shanghai. remote announces Gray Glacier but is not aware of further forks.
		// Remote needs software update.
		{&timestampedConfig, 20000000, 1668000000, ID{Hash: checksumToBytes(0xf0afd0e3), Next: 0}, ErrRemoteStale},

		// Local is mainnet Gray Glacier, and isn't aware of more forks. Remote announces Gray Glacier +
		// 0xffffffff. Local needs software update, reject.
		{&timestampedConfig, 15050000, 0, ID{Hash: checksumToBytes(checksumUpdate(0xf0afd0e3, math.MaxUint64)), Next: 0}, ErrLocalIncompatibleOrStale},

		// Local is mainnet Gray Glacier, and is aware of Shanghai. Remote announces Shanghai +
		// 0xffffffff. Local needs software update, reject.
		{&timestampedConfig, 15050000, 0, ID{Hash: checksumToBytes(checksumUpdate(0x71147644, math.MaxUint64)), Next: 0}, ErrLocalIncompatibleOrStale},

		// Local is mainnet Gray Glacier, far in the future. Remote announces Gopherium (non existing fork)
		// at some future timestamp 8888888888, for itself, but past block for local. Local is incompatible.
		//
		// This case detects non-upgraded nodes with majority hash power (typical Ropsten mess).
		{params.MainnetChainConfig, 888888888, 1660000000, ID{Hash: checksumToBytes(0xf0afd0e3), Next: 1660000000}, ErrLocalIncompatibleOrStale},

		// Local is mainnet Gray Glacier. Remote is also in Gray Glacier, but announces Gopherium (non existing
		// fork) at block 7279999, before Shanghai. Local is incompatible.
		{&timestampedConfig, 19999999, 1667999999, ID{Hash: checksumToBytes(0xf0afd0e3), Next: 1667999999}, ErrLocalIncompatibleOrStale},

		//----------------------
		// Timestamp based tests
		//----------------------

		// Local is mainnet Shanghai, remote announces the same. No future fork is announced.
		{&timestampedConfig, 20000000, 1668000000, ID{Hash: checksumToBytes(0x71147644), Next: 0}, nil},

		// Local is mainnet Shanghai, remote announces the same. Remote also announces a next fork
		// at time 0xffffffff, but that is uncertain.
		{&timestampedConfig, 20000000, 1668000000, ID{Hash: checksumToBytes(0x71147644), Next: math.MaxUint64}, nil},

		// Local is mainnet currently in Shanghai only (so it's aware of Cancun), remote announces
		// also Shanghai, but it's not yet aware of Cancun (e.g. non updated node before the fork).
		// In this case we don't know if Cancun passed yet or not.
		//
		// TODO(karalabe): Enable this when Cancun is specced
		//{&timestampedConfig, 20000000, 1668000000, ID{Hash: checksumToBytes(0x71147644), Next: 0}, nil},

		// Local is mainnet currently in Shanghai only (so it's aware of Cancun), remote announces
		// also Shanghai, and it's also aware of Cancun (e.g. updated node before the fork). We
		// don't know if Cancun passed yet (will pass) or not.
		//
		// TODO(karalabe): Enable this when Cancun is specced and update next timestamp
		//{&timestampedConfig, 20000000, 1668000000, ID{Hash: checksumToBytes(0x71147644), Next: 1678000000}, nil},

		// Local is mainnet currently in Shanghai only (so it's aware of Cancun), remote announces
		// also Shanghai, and it's also aware of some random fork (e.g. misconfigured Cancun). As
		// neither forks passed at neither nodes, they may mismatch, but we still connect for now.
		//
		// TODO(karalabe): Enable this when Cancun is specced
		//{&timestampedConfig, 20000000, 1668000000, ID{Hash: checksumToBytes(0x71147644), Next: math.MaxUint64}, nil},

		// Local is mainnet exactly on Cancun, remote announces Shanghai + knowledge about Cancun. Remote
		// is simply out of sync, accept.
		//
		// TODO(karalabe): Enable this when Cancun is specced, update local head and time, next timestamp
		// {&timestampedConfig, 21000000, 1678000000, ID{Hash: checksumToBytes(0x71147644), Next: 1678000000}, nil},

		// Local is mainnet Cancun, remote announces Shanghai + knowledge about Cancun. Remote
		// is simply out of sync, accept.
		// TODO(karalabe): Enable this when Cancun is specced, update local head and time, next timestamp
		//{&timestampedConfig, 21123456, 1678123456, ID{Hash: checksumToBytes(0x71147644), Next: 1678000000}, nil},

		// Local is mainnet Osaka, remote announces Shanghai + knowledge about Cancun. Remote
		// is definitely out of sync. It may or may not need the Osaka update, we don't know yet.
		//
		// TODO(karalabe): Enable this when Cancun **and** Osaka is specced, update all the numbers
		//{&timestampedConfig, 0, 0, ID{Hash: checksumToBytes(0x3edd5b10), Next: 4370000}, nil},

		// Local is mainnet Shanghai, remote announces Cancun. Local is out of sync, accept.
		//
		// TODO(karalabe): Enable this when Cancun is specced, update remote checksum
		//{&timestampedConfig, 21000000, 1678000000, ID{Hash: checksumToBytes(0x00000000), Next: 0}, nil},

		// Local is mainnet Shanghai, remote announces Cancun, but is not aware of Osaka. Local
		// out of sync. Local also knows about a future fork, but that is uncertain yet.
		//
		// TODO(karalabe): Enable this when Cancun **and** Osaka is specced, update remote checksum
		//{&timestampedConfig, 21000000, 1678000000, ID{Hash: checksumToBytes(0x00000000), Next: 0}, nil},

		// Local is mainnet Cancun. remote announces Shanghai but is not aware of further forks.
		// Remote needs software update.
		//
		// TODO(karalabe): Enable this when Cancun is specced, update local head and time
		//{&timestampedConfig, 21000000, 1678000000, ID{Hash: checksumToBytes(0x71147644), Next: 0}, ErrRemoteStale},

		// Local is mainnet Shanghai, and isn't aware of more forks. Remote announces Shanghai +
		// 0xffffffff. Local needs software update, reject.
		{&timestampedConfig, 20000000, 1668000000, ID{Hash: checksumToBytes(checksumUpdate(0x71147644, math.MaxUint64)), Next: 0}, ErrLocalIncompatibleOrStale},

		// Local is mainnet Shanghai, and is aware of Cancun. Remote announces Cancun +
		// 0xffffffff. Local needs software update, reject.
		//
		// TODO(karalabe): Enable this when Cancun is specced, update remote checksum
		//{&timestampedConfig, 20000000, 1668000000, ID{Hash: checksumToBytes(checksumUpdate(0x00000000, math.MaxUint64)), Next: 0}, ErrLocalIncompatibleOrStale},

		// Local is mainnet Shanghai, remote is random Shanghai.
		{&timestampedConfig, 20000000, 1668000000, ID{Hash: checksumToBytes(0x12345678), Next: 0}, ErrLocalIncompatibleOrStale},

		// Local is mainnet Shanghai, far in the future. Remote announces Gopherium (non existing fork)
		// at some future timestamp 8888888888, for itself, but past block for local. Local is incompatible.
		//
		// This case detects non-upgraded nodes with majority hash power (typical Ropsten mess).
		{&timestampedConfig, 88888888, 8888888888, ID{Hash: checksumToBytes(0x71147644), Next: 8888888888}, ErrLocalIncompatibleOrStale},

		// Local is mainnet Shanghai. Remote is also in Shanghai, but announces Gopherium (non existing
		// fork) at timestamp 1668000000, before Cancun. Local is incompatible.
		//
		// TODO(karalabe): Enable this when Cancun is specced
		//{params.MainnetChainConfig, 20999999, 1677999999, ID{Hash: checksumToBytes(0x71147644), Next: 1678000000}, ErrLocalIncompatibleOrStale},
	}
	for i, tt := range tests {
		filter := newFilter(tt.config, params.MainnetGenesisHash, func() (uint64, uint64) { return tt.head, tt.time })
		if err := filter(tt.id); err != tt.err {
			t.Errorf("test %d: validation error mismatch: have %v, want %v", i, err, tt.err)
		}
	}
}

// Tests that IDs are properly RLP encoded (specifically important because we
// use uint32 to store the hash, but we need to encode it as [4]byte).
func TestEncoding(t *testing.T) {
	tests := []struct {
		id   ID
		want []byte
	}{
		{ID{Hash: checksumToBytes(0), Next: 0}, common.Hex2Bytes("c6840000000080")},
		{ID{Hash: checksumToBytes(0xdeadbeef), Next: 0xBADDCAFE}, common.Hex2Bytes("ca84deadbeef84baddcafe,")},
		{ID{Hash: checksumToBytes(math.MaxUint32), Next: math.MaxUint64}, common.Hex2Bytes("ce84ffffffff88ffffffffffffffff")},
	}
	for i, tt := range tests {
		have, err := rlp.EncodeToBytes(tt.id)
		if err != nil {
			t.Errorf("test %d: failed to encode forkid: %v", i, err)
			continue
		}
		if !bytes.Equal(have, tt.want) {
			t.Errorf("test %d: RLP mismatch: have %x, want %x", i, have, tt.want)
		}
	}
}<|MERGE_RESOLUTION|>--- conflicted
+++ resolved
@@ -189,108 +189,6 @@
 	}
 	for i, tt := range tests {
 		for j, ttt := range tt.cases {
-<<<<<<< HEAD
-			if have := NewID(tt.config, tt.genesis, ttt.head, 0); have != ttt.want {
-				t.Errorf("test %d, case %d: fork ID mismatch: have %x, want %x", i, j, have, ttt.want)
-			}
-		}
-	}
-}
-
-// TestCreationWithTimestamps tests that different genesis and fork rule combinations result in
-// the correct fork ID even for time based forks.
-func TestCreationWithTimestamps(t *testing.T) {
-	mergeConfig := *params.MainnetChainConfig
-	mergeConfig.MergeNetsplitBlock = big.NewInt(18000000)
-
-	withdrawalConfig := *params.MainnetChainConfig
-	withdrawalConfig.MergeNetsplitBlock = big.NewInt(18000000)
-	var shanghaiTime uint64 = 1668000000
-	withdrawalConfig.ShanghaiTime = &shanghaiTime
-	type testcase struct {
-		head uint64
-		time uint64
-		want ID
-	}
-	tests := []struct {
-		config  *params.ChainConfig
-		genesis common.Hash
-		cases   []testcase
-	}{
-		// Mainnet test cases
-		{
-			params.MainnetChainConfig,
-			params.MainnetGenesisHash,
-			[]testcase{
-				{0, 0, ID{Hash: checksumToBytes(0xfc64ec04), Next: 1150000}},         // Unsynced
-				{1149999, 0, ID{Hash: checksumToBytes(0xfc64ec04), Next: 1150000}},   // Last Frontier block
-				{1150000, 0, ID{Hash: checksumToBytes(0x97c2c34c), Next: 1920000}},   // First Homestead block
-				{1919999, 0, ID{Hash: checksumToBytes(0x97c2c34c), Next: 1920000}},   // Last Homestead block
-				{1920000, 0, ID{Hash: checksumToBytes(0x91d1f948), Next: 2463000}},   // First DAO block
-				{2462999, 0, ID{Hash: checksumToBytes(0x91d1f948), Next: 2463000}},   // Last DAO block
-				{2463000, 0, ID{Hash: checksumToBytes(0x7a64da13), Next: 2675000}},   // First Tangerine block
-				{2674999, 0, ID{Hash: checksumToBytes(0x7a64da13), Next: 2675000}},   // Last Tangerine block
-				{2675000, 0, ID{Hash: checksumToBytes(0x3edd5b10), Next: 4370000}},   // First Spurious block
-				{4369999, 0, ID{Hash: checksumToBytes(0x3edd5b10), Next: 4370000}},   // Last Spurious block
-				{4370000, 0, ID{Hash: checksumToBytes(0xa00bc324), Next: 7280000}},   // First Byzantium block
-				{7279999, 0, ID{Hash: checksumToBytes(0xa00bc324), Next: 7280000}},   // Last Byzantium block
-				{7280000, 0, ID{Hash: checksumToBytes(0x668db0af), Next: 9069000}},   // First and last Constantinople, first Petersburg block
-				{9068999, 0, ID{Hash: checksumToBytes(0x668db0af), Next: 9069000}},   // Last Petersburg block
-				{9069000, 0, ID{Hash: checksumToBytes(0x879d6e30), Next: 9200000}},   // First Istanbul and first Muir Glacier block
-				{9199999, 0, ID{Hash: checksumToBytes(0x879d6e30), Next: 9200000}},   // Last Istanbul and first Muir Glacier block
-				{9200000, 0, ID{Hash: checksumToBytes(0xe029e991), Next: 12244000}},  // First Muir Glacier block
-				{12243999, 0, ID{Hash: checksumToBytes(0xe029e991), Next: 12244000}}, // Last Muir Glacier block
-				{12244000, 0, ID{Hash: checksumToBytes(0x0eb440f6), Next: 12965000}}, // First Berlin block
-				{12964999, 0, ID{Hash: checksumToBytes(0x0eb440f6), Next: 12965000}}, // Last Berlin block
-				{12965000, 0, ID{Hash: checksumToBytes(0xb715077d), Next: 13773000}}, // First London block
-				{13772999, 0, ID{Hash: checksumToBytes(0xb715077d), Next: 13773000}}, // Last London block
-				{13773000, 0, ID{Hash: checksumToBytes(0x20c327fc), Next: 15050000}}, // First Arrow Glacier block
-				{15049999, 0, ID{Hash: checksumToBytes(0x20c327fc), Next: 15050000}}, // Last Arrow Glacier block
-				{15050000, 0, ID{Hash: checksumToBytes(0xf0afd0e3), Next: 0}},        // First Gray Glacier block
-				{20000000, 0, ID{Hash: checksumToBytes(0xf0afd0e3), Next: 0}},        // Future Gray Glacier block
-			},
-		},
-		// Withdrawal test cases
-		{
-			&withdrawalConfig,
-			params.MainnetGenesisHash,
-			[]testcase{
-				{0, 0, ID{Hash: checksumToBytes(0xfc64ec04), Next: 1150000}},           // Unsynced
-				{1149999, 0, ID{Hash: checksumToBytes(0xfc64ec04), Next: 1150000}},     // Last Frontier block
-				{1150000, 0, ID{Hash: checksumToBytes(0x97c2c34c), Next: 1920000}},     // First Homestead block
-				{1919999, 0, ID{Hash: checksumToBytes(0x97c2c34c), Next: 1920000}},     // Last Homestead block
-				{1920000, 0, ID{Hash: checksumToBytes(0x91d1f948), Next: 2463000}},     // First DAO block
-				{2462999, 0, ID{Hash: checksumToBytes(0x91d1f948), Next: 2463000}},     // Last DAO block
-				{2463000, 0, ID{Hash: checksumToBytes(0x7a64da13), Next: 2675000}},     // First Tangerine block
-				{2674999, 0, ID{Hash: checksumToBytes(0x7a64da13), Next: 2675000}},     // Last Tangerine block
-				{2675000, 0, ID{Hash: checksumToBytes(0x3edd5b10), Next: 4370000}},     // First Spurious block
-				{4369999, 0, ID{Hash: checksumToBytes(0x3edd5b10), Next: 4370000}},     // Last Spurious block
-				{4370000, 0, ID{Hash: checksumToBytes(0xa00bc324), Next: 7280000}},     // First Byzantium block
-				{7279999, 0, ID{Hash: checksumToBytes(0xa00bc324), Next: 7280000}},     // Last Byzantium block
-				{7280000, 0, ID{Hash: checksumToBytes(0x668db0af), Next: 9069000}},     // First and last Constantinople, first Petersburg block
-				{9068999, 0, ID{Hash: checksumToBytes(0x668db0af), Next: 9069000}},     // Last Petersburg block
-				{9069000, 0, ID{Hash: checksumToBytes(0x879d6e30), Next: 9200000}},     // First Istanbul and first Muir Glacier block
-				{9199999, 0, ID{Hash: checksumToBytes(0x879d6e30), Next: 9200000}},     // Last Istanbul and first Muir Glacier block
-				{9200000, 0, ID{Hash: checksumToBytes(0xe029e991), Next: 12244000}},    // First Muir Glacier block
-				{12243999, 0, ID{Hash: checksumToBytes(0xe029e991), Next: 12244000}},   // Last Muir Glacier block
-				{12244000, 0, ID{Hash: checksumToBytes(0x0eb440f6), Next: 12965000}},   // First Berlin block
-				{12964999, 0, ID{Hash: checksumToBytes(0x0eb440f6), Next: 12965000}},   // Last Berlin block
-				{12965000, 0, ID{Hash: checksumToBytes(0xb715077d), Next: 13773000}},   // First London block
-				{13772999, 0, ID{Hash: checksumToBytes(0xb715077d), Next: 13773000}},   // Last London block
-				{13773000, 0, ID{Hash: checksumToBytes(0x20c327fc), Next: 15050000}},   // First Arrow Glacier block
-				{15049999, 0, ID{Hash: checksumToBytes(0x20c327fc), Next: 15050000}},   // Last Arrow Glacier block
-				{15050000, 0, ID{Hash: checksumToBytes(0xf0afd0e3), Next: 18000000}},   // First Gray Glacier block
-				{18000000, 0, ID{Hash: checksumToBytes(0x4fb8a872), Next: 1668000000}}, // First Merge Start block
-				{20000000, 0, ID{Hash: checksumToBytes(0x4fb8a872), Next: 1668000000}}, // Last Merge Start block
-				{20000000, 1668000000, ID{Hash: checksumToBytes(0xc1fdf181), Next: 0}}, // First Merge Start block
-				{20000000, 2668000000, ID{Hash: checksumToBytes(0xc1fdf181), Next: 0}}, // Future Merge Start block
-			},
-		},
-	}
-	for i, tt := range tests {
-		for j, ttt := range tt.cases {
-=======
->>>>>>> 793f0f9e
 			if have := NewID(tt.config, tt.genesis, ttt.head, ttt.time); have != ttt.want {
 				t.Errorf("test %d, case %d: fork ID mismatch: have %x, want %x", i, j, have, ttt.want)
 			}

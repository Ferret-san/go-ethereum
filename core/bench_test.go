// Copyright 2015 The go-ethereum Authors
// This file is part of the go-ethereum library.
//
// The go-ethereum library is free software: you can redistribute it and/or modify
// it under the terms of the GNU Lesser General Public License as published by
// the Free Software Foundation, either version 3 of the License, or
// (at your option) any later version.
//
// The go-ethereum library is distributed in the hope that it will be useful,
// but WITHOUT ANY WARRANTY; without even the implied warranty of
// MERCHANTABILITY or FITNESS FOR A PARTICULAR PURPOSE. See the
// GNU Lesser General Public License for more details.
//
// You should have received a copy of the GNU Lesser General Public License
// along with the go-ethereum library. If not, see <http://www.gnu.org/licenses/>.

package core

import (
	"crypto/ecdsa"
	"math/big"
	"testing"

	"github.com/ethereum/go-ethereum/common"
	"github.com/ethereum/go-ethereum/common/math"
	"github.com/ethereum/go-ethereum/consensus/ethash"
	"github.com/ethereum/go-ethereum/core/rawdb"
	"github.com/ethereum/go-ethereum/core/types"
	"github.com/ethereum/go-ethereum/core/vm"
	"github.com/ethereum/go-ethereum/crypto"
	"github.com/ethereum/go-ethereum/ethdb"
	"github.com/ethereum/go-ethereum/params"
)

func BenchmarkInsertChain_empty_memdb(b *testing.B) {
	benchInsertChain(b, false, nil)
}
func BenchmarkInsertChain_empty_diskdb(b *testing.B) {
	benchInsertChain(b, true, nil)
}
func BenchmarkInsertChain_valueTx_memdb(b *testing.B) {
	benchInsertChain(b, false, genValueTx(0))
}
func BenchmarkInsertChain_valueTx_diskdb(b *testing.B) {
	benchInsertChain(b, true, genValueTx(0))
}
func BenchmarkInsertChain_valueTx_100kB_memdb(b *testing.B) {
	benchInsertChain(b, false, genValueTx(100*1024))
}
func BenchmarkInsertChain_valueTx_100kB_diskdb(b *testing.B) {
	benchInsertChain(b, true, genValueTx(100*1024))
}
func BenchmarkInsertChain_uncles_memdb(b *testing.B) {
	benchInsertChain(b, false, genUncles)
}
func BenchmarkInsertChain_uncles_diskdb(b *testing.B) {
	benchInsertChain(b, true, genUncles)
}
func BenchmarkInsertChain_ring200_memdb(b *testing.B) {
	benchInsertChain(b, false, genTxRing(200))
}
func BenchmarkInsertChain_ring200_diskdb(b *testing.B) {
	benchInsertChain(b, true, genTxRing(200))
}
func BenchmarkInsertChain_ring1000_memdb(b *testing.B) {
	benchInsertChain(b, false, genTxRing(1000))
}
func BenchmarkInsertChain_ring1000_diskdb(b *testing.B) {
	benchInsertChain(b, true, genTxRing(1000))
}

var (
	// This is the content of the genesis block used by the benchmarks.
	benchRootKey, _ = crypto.HexToECDSA("b71c71a67e1177ad4e901695e1b4b9ee17ae16c6668d313eac2f96dbcda3f291")
	benchRootAddr   = crypto.PubkeyToAddress(benchRootKey.PublicKey)
	benchRootFunds  = math.BigPow(2, 200)
)

// genValueTx returns a block generator that includes a single
// value-transfer transaction with n bytes of extra data in each
// block.
func genValueTx(nbytes int) func(int, *BlockGen) {
	return func(i int, gen *BlockGen) {
		toaddr := common.Address{}
		data := make([]byte, nbytes)
<<<<<<< HEAD
		rules := IntrinsicGasChainRules{
			Homestead: false,
			EIP2028:   false,
			EIP4844:   false,
		}
		gas, _ := IntrinsicGas(data, nil, false, rules)
=======
		gas, _ := IntrinsicGas(data, nil, false, false, false, false)
>>>>>>> c2794dda
		signer := types.MakeSigner(gen.config, big.NewInt(int64(i)))
		gasPrice := big.NewInt(0)
		if gen.header.BaseFee != nil {
			gasPrice = gen.header.BaseFee
		}
		tx, _ := types.SignNewTx(benchRootKey, signer, &types.LegacyTx{
			Nonce:    gen.TxNonce(benchRootAddr),
			To:       &toaddr,
			Value:    big.NewInt(1),
			Gas:      gas,
			Data:     data,
			GasPrice: gasPrice,
		})
		gen.AddTx(tx)
	}
}

var (
	ringKeys  = make([]*ecdsa.PrivateKey, 1000)
	ringAddrs = make([]common.Address, len(ringKeys))
)

func init() {
	ringKeys[0] = benchRootKey
	ringAddrs[0] = benchRootAddr
	for i := 1; i < len(ringKeys); i++ {
		ringKeys[i], _ = crypto.GenerateKey()
		ringAddrs[i] = crypto.PubkeyToAddress(ringKeys[i].PublicKey)
	}
}

// genTxRing returns a block generator that sends ether in a ring
// among n accounts. This is creates n entries in the state database
// and fills the blocks with many small transactions.
func genTxRing(naccounts int) func(int, *BlockGen) {
	from := 0
	availableFunds := new(big.Int).Set(benchRootFunds)
	return func(i int, gen *BlockGen) {
		block := gen.PrevBlock(i - 1)
		gas := block.GasLimit()
		gasPrice := big.NewInt(0)
		if gen.header.BaseFee != nil {
			gasPrice = gen.header.BaseFee
		}
		signer := types.MakeSigner(gen.config, big.NewInt(int64(i)))
		for {
			gas -= params.TxGas
			if gas < params.TxGas {
				break
			}
			to := (from + 1) % naccounts
			burn := new(big.Int).SetUint64(params.TxGas)
			burn.Mul(burn, gen.header.BaseFee)
			availableFunds.Sub(availableFunds, burn)
			if availableFunds.Cmp(big.NewInt(1)) < 0 {
				panic("not enough funds")
			}
			tx, err := types.SignNewTx(ringKeys[from], signer,
				&types.LegacyTx{
					Nonce:    gen.TxNonce(ringAddrs[from]),
					To:       &ringAddrs[to],
					Value:    availableFunds,
					Gas:      params.TxGas,
					GasPrice: gasPrice,
				})
			if err != nil {
				panic(err)
			}
			gen.AddTx(tx)
			from = to
		}
	}
}

// genUncles generates blocks with two uncle headers.
func genUncles(i int, gen *BlockGen) {
	if i >= 7 {
		b2 := gen.PrevBlock(i - 6).Header()
		b2.Extra = []byte("foo")
		gen.AddUncle(b2)
		b3 := gen.PrevBlock(i - 6).Header()
		b3.Extra = []byte("bar")
		gen.AddUncle(b3)
	}
}

func benchInsertChain(b *testing.B, disk bool, gen func(int, *BlockGen)) {
	// Create the database in memory or in a temporary directory.
	var db ethdb.Database
	var err error
	if !disk {
		db = rawdb.NewMemoryDatabase()
	} else {
		dir := b.TempDir()
		db, err = rawdb.NewLevelDBDatabase(dir, 128, 128, "", false)
		if err != nil {
			b.Fatalf("cannot create temporary database: %v", err)
		}
		defer db.Close()
	}

	// Generate a chain of b.N blocks using the supplied block
	// generator function.
	gspec := &Genesis{
		Config: params.TestChainConfig,
		Alloc:  GenesisAlloc{benchRootAddr: {Balance: benchRootFunds}},
	}
	_, chain, _ := GenerateChainWithGenesis(gspec, ethash.NewFaker(), b.N, gen)

	// Time the insertion of the new chain.
	// State and blocks are stored in the same DB.
	chainman, _ := NewBlockChain(db, nil, nil, gspec, nil, ethash.NewFaker(), vm.Config{}, nil, nil)
	defer chainman.Stop()
	b.ReportAllocs()
	b.ResetTimer()
	if i, err := chainman.InsertChain(chain); err != nil {
		b.Fatalf("insert error (block %d): %v\n", i, err)
	}
}

func BenchmarkChainRead_header_10k(b *testing.B) {
	benchReadChain(b, false, 10000)
}
func BenchmarkChainRead_full_10k(b *testing.B) {
	benchReadChain(b, true, 10000)
}
func BenchmarkChainRead_header_100k(b *testing.B) {
	benchReadChain(b, false, 100000)
}
func BenchmarkChainRead_full_100k(b *testing.B) {
	benchReadChain(b, true, 100000)
}
func BenchmarkChainRead_header_500k(b *testing.B) {
	benchReadChain(b, false, 500000)
}
func BenchmarkChainRead_full_500k(b *testing.B) {
	benchReadChain(b, true, 500000)
}
func BenchmarkChainWrite_header_10k(b *testing.B) {
	benchWriteChain(b, false, 10000)
}
func BenchmarkChainWrite_full_10k(b *testing.B) {
	benchWriteChain(b, true, 10000)
}
func BenchmarkChainWrite_header_100k(b *testing.B) {
	benchWriteChain(b, false, 100000)
}
func BenchmarkChainWrite_full_100k(b *testing.B) {
	benchWriteChain(b, true, 100000)
}
func BenchmarkChainWrite_header_500k(b *testing.B) {
	benchWriteChain(b, false, 500000)
}
func BenchmarkChainWrite_full_500k(b *testing.B) {
	benchWriteChain(b, true, 500000)
}

// makeChainForBench writes a given number of headers or empty blocks/receipts
// into a database.
func makeChainForBench(db ethdb.Database, full bool, count uint64) {
	var hash common.Hash
	for n := uint64(0); n < count; n++ {
		header := &types.Header{
			Coinbase:    common.Address{},
			Number:      big.NewInt(int64(n)),
			ParentHash:  hash,
			Difficulty:  big.NewInt(1),
			UncleHash:   types.EmptyUncleHash,
			TxHash:      types.EmptyTxsHash,
			ReceiptHash: types.EmptyReceiptsHash,
		}
		hash = header.Hash()

		rawdb.WriteHeader(db, header)
		rawdb.WriteCanonicalHash(db, hash, n)
		rawdb.WriteTd(db, hash, n, big.NewInt(int64(n+1)))

		if n == 0 {
			rawdb.WriteChainConfig(db, hash, params.AllEthashProtocolChanges)
		}
		rawdb.WriteHeadHeaderHash(db, hash)

		if full || n == 0 {
			block := types.NewBlockWithHeader(header)
			rawdb.WriteBody(db, hash, n, block.Body())
			rawdb.WriteReceipts(db, hash, n, nil)
			rawdb.WriteHeadBlockHash(db, hash)
		}
	}
}

func benchWriteChain(b *testing.B, full bool, count uint64) {
	for i := 0; i < b.N; i++ {
		dir := b.TempDir()
		db, err := rawdb.NewLevelDBDatabase(dir, 128, 1024, "", false)
		if err != nil {
			b.Fatalf("error opening database at %v: %v", dir, err)
		}
		makeChainForBench(db, full, count)
		db.Close()
	}
}

func benchReadChain(b *testing.B, full bool, count uint64) {
	dir := b.TempDir()

	db, err := rawdb.NewLevelDBDatabase(dir, 128, 1024, "", false)
	if err != nil {
		b.Fatalf("error opening database at %v: %v", dir, err)
	}
	makeChainForBench(db, full, count)
	db.Close()
	cacheConfig := *defaultCacheConfig
	cacheConfig.TrieDirtyDisabled = true

	b.ReportAllocs()
	b.ResetTimer()

	for i := 0; i < b.N; i++ {
		db, err := rawdb.NewLevelDBDatabase(dir, 128, 1024, "", false)
		if err != nil {
			b.Fatalf("error opening database at %v: %v", dir, err)
		}
		chain, err := NewBlockChain(db, &cacheConfig, nil, nil, nil, ethash.NewFaker(), vm.Config{}, nil, nil)
		if err != nil {
			b.Fatalf("error creating chain: %v", err)
		}

		for n := uint64(0); n < count; n++ {
			header := chain.GetHeaderByNumber(n)
			if full {
				hash := header.Hash()
				rawdb.ReadBody(db, hash, n)
				rawdb.ReadReceipts(db, hash, n, chain.Config())
			}
		}
		chain.Stop()
		db.Close()
	}
}<|MERGE_RESOLUTION|>--- conflicted
+++ resolved
@@ -83,16 +83,7 @@
 	return func(i int, gen *BlockGen) {
 		toaddr := common.Address{}
 		data := make([]byte, nbytes)
-<<<<<<< HEAD
-		rules := IntrinsicGasChainRules{
-			Homestead: false,
-			EIP2028:   false,
-			EIP4844:   false,
-		}
-		gas, _ := IntrinsicGas(data, nil, false, rules)
-=======
 		gas, _ := IntrinsicGas(data, nil, false, false, false, false)
->>>>>>> c2794dda
 		signer := types.MakeSigner(gen.config, big.NewInt(int64(i)))
 		gasPrice := big.NewInt(0)
 		if gen.header.BaseFee != nil {

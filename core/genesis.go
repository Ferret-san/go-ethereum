// Copyright 2014 The go-ethereum Authors
// This file is part of the go-ethereum library.
//
// The go-ethereum library is free software: you can redistribute it and/or modify
// it under the terms of the GNU Lesser General Public License as published by
// the Free Software Foundation, either version 3 of the License, or
// (at your option) any later version.
//
// The go-ethereum library is distributed in the hope that it will be useful,
// but WITHOUT ANY WARRANTY; without even the implied warranty of
// MERCHANTABILITY or FITNESS FOR A PARTICULAR PURPOSE. See the
// GNU Lesser General Public License for more details.
//
// You should have received a copy of the GNU Lesser General Public License
// along with the go-ethereum library. If not, see <http://www.gnu.org/licenses/>.

package core

import (
	"bytes"
	"encoding/hex"
	"encoding/json"
	"errors"
	"fmt"
	"math/big"
	"strings"

	"github.com/ethereum/go-ethereum/common"
	"github.com/ethereum/go-ethereum/common/hexutil"
	"github.com/ethereum/go-ethereum/common/math"
	"github.com/ethereum/go-ethereum/core/rawdb"
	"github.com/ethereum/go-ethereum/core/state"
	"github.com/ethereum/go-ethereum/core/types"
	"github.com/ethereum/go-ethereum/crypto"
	"github.com/ethereum/go-ethereum/ethdb"
	"github.com/ethereum/go-ethereum/log"
	"github.com/ethereum/go-ethereum/params"
	"github.com/ethereum/go-ethereum/rlp"
	"github.com/ethereum/go-ethereum/trie"
)

//go:generate go run github.com/fjl/gencodec -type Genesis -field-override genesisSpecMarshaling -out gen_genesis.go
//go:generate go run github.com/fjl/gencodec -type GenesisAccount -field-override genesisAccountMarshaling -out gen_genesis_account.go

var errGenesisNoConfig = errors.New("genesis has no chain configuration")

// Genesis specifies the header fields, state of a genesis block. It also defines hard
// fork switch-over blocks through the chain configuration.
type Genesis struct {
	Config     *params.ChainConfig `json:"config"`
	Nonce      uint64              `json:"nonce"`
	Timestamp  uint64              `json:"timestamp"`
	ExtraData  []byte              `json:"extraData"`
	GasLimit   uint64              `json:"gasLimit"   gencodec:"required"`
	Difficulty *big.Int            `json:"difficulty" gencodec:"required"`
	Mixhash    common.Hash         `json:"mixHash"`
	Coinbase   common.Address      `json:"coinbase"`
	Alloc      GenesisAlloc        `json:"alloc"      gencodec:"required"`

	// These fields are used for consensus tests. Please don't use them
	// in actual genesis blocks.
	Number        uint64      `json:"number"`
	GasUsed       uint64      `json:"gasUsed"`
	ParentHash    common.Hash `json:"parentHash"`
	BaseFee       *big.Int    `json:"baseFeePerGas"`
	ExcessDataGas *big.Int    `json:"excessDataGas"`
}

func ReadGenesis(db ethdb.Database) (*Genesis, error) {
	var genesis Genesis
	stored := rawdb.ReadCanonicalHash(db, 0)
	if (stored == common.Hash{}) {
		return nil, fmt.Errorf("invalid genesis hash in database: %x", stored)
	}
	blob := rawdb.ReadGenesisStateSpec(db, stored)
	if blob == nil {
		return nil, fmt.Errorf("genesis state missing from db")
	}
	if len(blob) != 0 {
		if err := genesis.Alloc.UnmarshalJSON(blob); err != nil {
			return nil, fmt.Errorf("could not unmarshal genesis state json: %s", err)
		}
	}
	genesis.Config = rawdb.ReadChainConfig(db, stored)
	if genesis.Config == nil {
		return nil, fmt.Errorf("genesis config missing from db")
	}
	genesisBlock := rawdb.ReadBlock(db, stored, 0)
	if genesisBlock == nil {
		return nil, fmt.Errorf("genesis block missing from db")
	}
	genesisHeader := genesisBlock.Header()
	genesis.Nonce = genesisHeader.Nonce.Uint64()
	genesis.Timestamp = genesisHeader.Time
	genesis.ExtraData = genesisHeader.Extra
	genesis.GasLimit = genesisHeader.GasLimit
	genesis.Difficulty = genesisHeader.Difficulty
	genesis.Mixhash = genesisHeader.MixDigest
	genesis.Coinbase = genesisHeader.Coinbase

	return &genesis, nil
}

// GenesisAlloc specifies the initial state that is part of the genesis block.
type GenesisAlloc map[common.Address]GenesisAccount

func (ga *GenesisAlloc) UnmarshalJSON(data []byte) error {
	m := make(map[common.UnprefixedAddress]GenesisAccount)
	if err := json.Unmarshal(data, &m); err != nil {
		return err
	}
	*ga = make(GenesisAlloc)
	for addr, a := range m {
		(*ga)[common.Address(addr)] = a
	}
	return nil
}

// deriveHash computes the state root according to the genesis specification.
func (ga *GenesisAlloc) deriveHash() (common.Hash, error) {
	// Create an ephemeral in-memory database for computing hash,
	// all the derived states will be discarded to not pollute disk.
	db := state.NewDatabase(rawdb.NewMemoryDatabase())
	statedb, err := state.New(common.Hash{}, db, nil)
	if err != nil {
		return common.Hash{}, err
	}
	for addr, account := range *ga {
		statedb.AddBalance(addr, account.Balance)
		statedb.SetCode(addr, account.Code)
		statedb.SetNonce(addr, account.Nonce)
		for key, value := range account.Storage {
			statedb.SetState(addr, key, value)
		}
	}
	return statedb.Commit(false)
}

// flush is very similar with deriveHash, but the main difference is
// all the generated states will be persisted into the given database.
// Also, the genesis state specification will be flushed as well.
func (ga *GenesisAlloc) flush(db ethdb.Database, triedb *trie.Database) error {
	statedb, err := state.New(common.Hash{}, state.NewDatabaseWithNodeDB(db, triedb), nil)
	if err != nil {
		return err
	}
	for addr, account := range *ga {
		statedb.AddBalance(addr, account.Balance)
		statedb.SetCode(addr, account.Code)
		statedb.SetNonce(addr, account.Nonce)
		for key, value := range account.Storage {
			statedb.SetState(addr, key, value)
		}
	}
	root, err := statedb.Commit(false)
	if err != nil {
		return err
	}
	// Commit newly generated states into disk if it's not empty.
	if root != types.EmptyRootHash {
		if err := triedb.Commit(root, true, nil); err != nil {
			return err
		}
	}
	// Marshal the genesis state specification and persist.
	blob, err := json.Marshal(ga)
	if err != nil {
		return err
	}
	rawdb.WriteGenesisStateSpec(db, root, blob)
	return nil
}

// CommitGenesisState loads the stored genesis state with the given block
// hash and commits it into the provided trie database.
func CommitGenesisState(db ethdb.Database, triedb *trie.Database, hash common.Hash) error {
	var alloc GenesisAlloc
	blob := rawdb.ReadGenesisStateSpec(db, hash)
	if len(blob) != 0 {
		if err := alloc.UnmarshalJSON(blob); err != nil {
			return err
		}
	} else {
		// Genesis allocation is missing and there are several possibilities:
		// the node is legacy which doesn't persist the genesis allocation or
		// the persisted allocation is just lost.
		// - supported networks(mainnet, testnets), recover with defined allocations
		// - private network, can't recover
		var genesis *Genesis
		switch hash {
		case params.MainnetGenesisHash:
			genesis = DefaultGenesisBlock()
		case params.RopstenGenesisHash:
			genesis = DefaultRopstenGenesisBlock()
		case params.RinkebyGenesisHash:
			genesis = DefaultRinkebyGenesisBlock()
		case params.GoerliGenesisHash:
			genesis = DefaultGoerliGenesisBlock()
		case params.SepoliaGenesisHash:
			genesis = DefaultSepoliaGenesisBlock()
		}
		if genesis != nil {
			alloc = genesis.Alloc
		} else {
			return errors.New("not found")
		}
	}
	return alloc.flush(db, triedb)
}

// GenesisAccount is an account in the state of the genesis block.
type GenesisAccount struct {
	Code       []byte                      `json:"code,omitempty"`
	Storage    map[common.Hash]common.Hash `json:"storage,omitempty"`
	Balance    *big.Int                    `json:"balance" gencodec:"required"`
	Nonce      uint64                      `json:"nonce,omitempty"`
	PrivateKey []byte                      `json:"secretKey,omitempty"` // for tests
}

// field type overrides for gencodec
type genesisSpecMarshaling struct {
	Nonce         math.HexOrDecimal64
	Timestamp     math.HexOrDecimal64
	ExtraData     hexutil.Bytes
	GasLimit      math.HexOrDecimal64
	GasUsed       math.HexOrDecimal64
	Number        math.HexOrDecimal64
	Difficulty    *math.HexOrDecimal256
	BaseFee       *math.HexOrDecimal256
	ExcessDataGas *math.HexOrDecimal256
	Alloc         map[common.UnprefixedAddress]GenesisAccount
}

type genesisAccountMarshaling struct {
	Code       hexutil.Bytes
	Balance    *math.HexOrDecimal256
	Nonce      math.HexOrDecimal64
	Storage    map[storageJSON]storageJSON
	PrivateKey hexutil.Bytes
}

// storageJSON represents a 256 bit byte array, but allows less than 256 bits when
// unmarshaling from hex.
type storageJSON common.Hash

func (h *storageJSON) UnmarshalText(text []byte) error {
	text = bytes.TrimPrefix(text, []byte("0x"))
	if len(text) > 64 {
		return fmt.Errorf("too many hex characters in storage key/value %q", text)
	}
	offset := len(h) - len(text)/2 // pad on the left
	if _, err := hex.Decode(h[offset:], text); err != nil {
		return fmt.Errorf("invalid hex storage key/value %q", text)
	}
	return nil
}

func (h storageJSON) MarshalText() ([]byte, error) {
	return hexutil.Bytes(h[:]).MarshalText()
}

// GenesisMismatchError is raised when trying to overwrite an existing
// genesis block with an incompatible one.
type GenesisMismatchError struct {
	Stored, New common.Hash
}

func (e *GenesisMismatchError) Error() string {
	return fmt.Sprintf("database contains incompatible genesis (have %x, new %x)", e.Stored, e.New)
}

// ChainOverrides contains the changes to chain config.
type ChainOverrides struct {
	OverrideShanghai *big.Int
}

// SetupGenesisBlock writes or updates the genesis block in db.
// The block that will be used is:
//
//	                     genesis == nil       genesis != nil
//	                  +------------------------------------------
//	db has no genesis |  main-net default  |  genesis
//	db has genesis    |  from DB           |  genesis (if compatible)
//
// The stored chain configuration will be updated if it is compatible (i.e. does not
// specify a fork block below the local head block). In case of a conflict, the
// error is a *params.ConfigCompatError and the new, unwritten config is returned.
//
// The returned chain configuration is never nil.
func SetupGenesisBlock(db ethdb.Database, triedb *trie.Database, genesis *Genesis) (*params.ChainConfig, common.Hash, error) {
	return SetupGenesisBlockWithOverride(db, triedb, genesis, nil)
}

func SetupGenesisBlockWithOverride(db ethdb.Database, triedb *trie.Database, genesis *Genesis, overrides *ChainOverrides) (*params.ChainConfig, common.Hash, error) {
	if genesis != nil && genesis.Config == nil {
		return params.AllEthashProtocolChanges, common.Hash{}, errGenesisNoConfig
	}
	applyOverrides := func(config *params.ChainConfig) {
		if config != nil {
			if overrides != nil && overrides.OverrideShanghai != nil {
				config.ShanghaiTime = overrides.OverrideShanghai
			}
		}
	}
	// Just commit the new block if there is no stored genesis block.
	stored := rawdb.ReadCanonicalHash(db, 0)
	if (stored == common.Hash{}) {
		if genesis == nil {
			log.Info("Writing default main-net genesis block")
			genesis = DefaultGenesisBlock()
		} else {
			log.Info("Writing custom genesis block")
		}
		block, err := genesis.Commit(db, triedb)
		if err != nil {
			return genesis.Config, common.Hash{}, err
		}
		applyOverrides(genesis.Config)
		return genesis.Config, block.Hash(), nil
	}
	// We have the genesis block in database(perhaps in ancient database)
	// but the corresponding state is missing.
	header := rawdb.ReadHeader(db, stored, 0)
	if _, err := state.New(header.Root, state.NewDatabaseWithNodeDB(db, triedb), nil); err != nil {
		if genesis == nil {
			genesis = DefaultGenesisBlock()
		}
		// Ensure the stored genesis matches with the given one.
		hash := genesis.ToBlock().Hash()
		if hash != stored {
			return genesis.Config, hash, &GenesisMismatchError{stored, hash}
		}
		block, err := genesis.Commit(db, triedb)
		if err != nil {
			return genesis.Config, hash, err
		}
		applyOverrides(genesis.Config)
		return genesis.Config, block.Hash(), nil
	}
	// Check whether the genesis block is already written.
	if genesis != nil {
		hash := genesis.ToBlock().Hash()
		if hash != stored {
			return genesis.Config, hash, &GenesisMismatchError{stored, hash}
		}
	}
	// Get the existing chain configuration.
	newcfg := genesis.configOrDefault(stored)
	applyOverrides(newcfg)
	if err := newcfg.CheckConfigForkOrder(); err != nil {
		return newcfg, common.Hash{}, err
	}
	storedcfg := rawdb.ReadChainConfig(db, stored)
	if storedcfg == nil {
		log.Warn("Found genesis block without chain config")
		rawdb.WriteChainConfig(db, stored, newcfg)
		return newcfg, stored, nil
	}
	storedData, _ := json.Marshal(storedcfg)
	// Special case: if a private network is being used (no genesis and also no
	// mainnet hash in the database), we must not apply the `configOrDefault`
	// chain config as that would be AllProtocolChanges (applying any new fork
	// on top of an existing private network genesis block). In that case, only
	// apply the overrides.
	if genesis == nil && stored != params.MainnetGenesisHash {
		newcfg = storedcfg
		applyOverrides(newcfg)
	}
	// Check config compatibility and write the config. Compatibility errors
	// are returned to the caller unless we're already at block zero.
	head := rawdb.ReadHeadHeader(db)
	if head == nil {
		return newcfg, stored, fmt.Errorf("missing head header")
	}
	compatErr := storedcfg.CheckCompatible(newcfg, head.Number.Uint64(), head.Time)
	if compatErr != nil && ((head.Number.Uint64() != 0 && compatErr.RewindToBlock != 0) || (head.Time != 0 && compatErr.RewindToTime != 0)) {
		return newcfg, stored, compatErr
	}
	// Don't overwrite if the old is identical to the new
	if newData, _ := json.Marshal(newcfg); !bytes.Equal(storedData, newData) {
		rawdb.WriteChainConfig(db, stored, newcfg)
	}
	return newcfg, stored, nil
}

// LoadCliqueConfig loads the stored clique config if the chain config
// is already present in database, otherwise, return the config in the
// provided genesis specification. Note the returned clique config can
// be nil if we are not in the clique network.
func LoadCliqueConfig(db ethdb.Database, genesis *Genesis) (*params.CliqueConfig, error) {
	// Load the stored chain config from the database. It can be nil
	// in case the database is empty. Notably, we only care about the
	// chain config corresponds to the canonical chain.
	stored := rawdb.ReadCanonicalHash(db, 0)
	if stored != (common.Hash{}) {
		storedcfg := rawdb.ReadChainConfig(db, stored)
		if storedcfg != nil {
			return storedcfg.Clique, nil
		}
	}
	// Load the clique config from the provided genesis specification.
	if genesis != nil {
		// Reject invalid genesis spec without valid chain config
		if genesis.Config == nil {
			return nil, errGenesisNoConfig
		}
		// If the canonical genesis header is present, but the chain
		// config is missing(initialize the empty leveldb with an
		// external ancient chain segment), ensure the provided genesis
		// is matched.
		if stored != (common.Hash{}) && genesis.ToBlock().Hash() != stored {
			return nil, &GenesisMismatchError{stored, genesis.ToBlock().Hash()}
		}
		return genesis.Config.Clique, nil
	}
	// There is no stored chain config and no new config provided,
	// In this case the default chain config(mainnet) will be used,
	// namely ethash is the specified consensus engine, return nil.
	return nil, nil
}

func (g *Genesis) configOrDefault(ghash common.Hash) *params.ChainConfig {
	switch {
	case g != nil:
		return g.Config
	case ghash == params.MainnetGenesisHash:
		return params.MainnetChainConfig
	case ghash == params.RopstenGenesisHash:
		return params.RopstenChainConfig
	case ghash == params.SepoliaGenesisHash:
		return params.SepoliaChainConfig
	case ghash == params.RinkebyGenesisHash:
		return params.RinkebyChainConfig
	case ghash == params.GoerliGenesisHash:
		return params.GoerliChainConfig
	default:
		return params.AllEthashProtocolChanges
	}
}

// ToBlock returns the genesis block according to genesis specification.
func (g *Genesis) ToBlock() *types.Block {
	root, err := g.Alloc.deriveHash()
	if err != nil {
		panic(err)
	}
	head := &types.Header{
		Number:     new(big.Int).SetUint64(g.Number),
		Nonce:      types.EncodeNonce(g.Nonce),
		Time:       g.Timestamp,
		ParentHash: g.ParentHash,
		Extra:      g.ExtraData,
		GasLimit:   g.GasLimit,
		GasUsed:    g.GasUsed,
		BaseFee:    g.BaseFee,
		Difficulty: g.Difficulty,
		MixDigest:  g.Mixhash,
		Coinbase:   g.Coinbase,
		Root:       root,
	}
	if g.GasLimit == 0 {
		head.GasLimit = params.GenesisGasLimit
	}
	if g.Difficulty == nil && g.Mixhash == (common.Hash{}) {
		head.Difficulty = params.GenesisDifficulty
	}
	if g.Config != nil {
		if g.Config.IsLondon(common.Big0) {
			if g.BaseFee != nil {
				head.BaseFee = g.BaseFee
			} else {
				head.BaseFee = new(big.Int).SetUint64(params.InitialBaseFee)
			}
		}
		t := new(big.Int).SetUint64(g.Timestamp)
		if g.Config.IsShanghai(t) {
			head.WithdrawalsHash = &types.EmptyRootHash
		}
		if g.Config.IsSharding(t) {
			head.SetExcessDataGas(g.ExcessDataGas)
		}
	}
	return types.NewBlock(head, nil, nil, nil, trie.NewStackTrie(nil))
}

// Commit writes the block and state of a genesis specification to the database.
// The block is committed as the canonical head block.
func (g *Genesis) Commit(db ethdb.Database, triedb *trie.Database) (*types.Block, error) {
	block := g.ToBlock()
	if block.Number().Sign() != 0 {
		return nil, errors.New("can't commit genesis block with number > 0")
	}
	config := g.Config
	if config == nil {
		config = params.AllEthashProtocolChanges
	}
	if err := config.CheckConfigForkOrder(); err != nil {
		return nil, err
	}
	if config.Clique != nil && len(block.Extra()) < 32+crypto.SignatureLength {
		return nil, errors.New("can't start clique chain without signers")
	}
	// All the checks has passed, flush the states derived from the genesis
	// specification as well as the specification itself into the provided
	// database.
	if err := g.Alloc.flush(db, triedb); err != nil {
		return nil, err
	}
	rawdb.WriteTd(db, block.Hash(), block.NumberU64(), block.Difficulty())
	rawdb.WriteBlock(db, block)
	rawdb.WriteReceipts(db, block.Hash(), block.NumberU64(), nil)
	rawdb.WriteCanonicalHash(db, block.Hash(), block.NumberU64())
	rawdb.WriteHeadBlockHash(db, block.Hash())
	rawdb.WriteHeadFastBlockHash(db, block.Hash())
	rawdb.WriteHeadHeaderHash(db, block.Hash())
	rawdb.WriteChainConfig(db, block.Hash(), config)
	return block, nil
}

// MustCommit writes the genesis block and state to db, panicking on error.
// The block is committed as the canonical head block.
// Note the state changes will be committed in hash-based scheme, use Commit
// if path-scheme is preferred.
func (g *Genesis) MustCommit(db ethdb.Database) *types.Block {
	block, err := g.Commit(db, trie.NewDatabase(db))
	if err != nil {
		panic(err)
	}
	return block
}

// DefaultGenesisBlock returns the Ethereum main net genesis block.
func DefaultGenesisBlock() *Genesis {
	return &Genesis{
		Config:     params.MainnetChainConfig,
		Nonce:      66,
		ExtraData:  hexutil.MustDecode("0x11bbe8db4e347b4e8c937c1c8370e4b5ed33adb3db69cbdb7a38e1e50b1b82fa"),
		GasLimit:   5000,
		Difficulty: big.NewInt(17179869184),
		Alloc:      decodePrealloc(mainnetAllocData),
	}
}

// DefaultRopstenGenesisBlock returns the Ropsten network genesis block.
func DefaultRopstenGenesisBlock() *Genesis {
	return &Genesis{
		Config:     params.RopstenChainConfig,
		Nonce:      66,
		ExtraData:  hexutil.MustDecode("0x3535353535353535353535353535353535353535353535353535353535353535"),
		GasLimit:   16777216,
		Difficulty: big.NewInt(1048576),
		Alloc:      decodePrealloc(ropstenAllocData),
	}
}

// DefaultRinkebyGenesisBlock returns the Rinkeby network genesis block.
func DefaultRinkebyGenesisBlock() *Genesis {
	return &Genesis{
		Config:     params.RinkebyChainConfig,
		Timestamp:  1492009146,
		ExtraData:  hexutil.MustDecode("0x52657370656374206d7920617574686f7269746168207e452e436172746d616e42eb768f2244c8811c63729a21a3569731535f067ffc57839b00206d1ad20c69a1981b489f772031b279182d99e65703f0076e4812653aab85fca0f00000000000000000000000000000000000000000000000000000000000000000000000000000000000000000000000000000000000000000000000000000000000"),
		GasLimit:   4700000,
		Difficulty: big.NewInt(1),
		Alloc:      decodePrealloc(rinkebyAllocData),
	}
}

// DefaultGoerliGenesisBlock returns the Görli network genesis block.
func DefaultGoerliGenesisBlock() *Genesis {
	return &Genesis{
		Config:     params.GoerliChainConfig,
		Timestamp:  1548854791,
		ExtraData:  hexutil.MustDecode("0x22466c6578692069732061207468696e6722202d204166726900000000000000e0a2bd4258d2768837baa26a28fe71dc079f84c70000000000000000000000000000000000000000000000000000000000000000000000000000000000000000000000000000000000000000000000000000000000"),
		GasLimit:   10485760,
		Difficulty: big.NewInt(1),
		Alloc:      decodePrealloc(goerliAllocData),
	}
}

// DefaultSepoliaGenesisBlock returns the Sepolia network genesis block.
func DefaultSepoliaGenesisBlock() *Genesis {
	return &Genesis{
		Config:     params.SepoliaChainConfig,
		Nonce:      0,
		ExtraData:  []byte("Sepolia, Athens, Attica, Greece!"),
		GasLimit:   0x1c9c380,
		Difficulty: big.NewInt(0x20000),
		Timestamp:  1633267481,
		Alloc:      decodePrealloc(sepoliaAllocData),
	}
}

<<<<<<< HEAD
// DefaultKilnGenesisBlock returns the kiln network genesis block.
func DefaultKilnGenesisBlock() *Genesis {
	g := new(Genesis)
	reader := strings.NewReader(KilnAllocData)
	if err := json.NewDecoder(reader).Decode(g); err != nil {
		panic(err)
	}
	return g
}

// DefaultSepoliaGenesisBlock returns the Sepolia network genesis block.
func DefaultEIP4844GenesisBlock() *Genesis {
	g := new(Genesis)
	reader := strings.NewReader(eip4844AllocData)
	if err := json.NewDecoder(reader).Decode(g); err != nil {
		panic(err)
	}
	return g
}

=======
>>>>>>> 4f4a25d7
// DeveloperGenesisBlock returns the 'geth --dev' genesis block.
func DeveloperGenesisBlock(period uint64, gasLimit uint64, faucet common.Address) *Genesis {
	// Override the default period to the user requested one
	config := *params.AllCliqueProtocolChanges
	config.Clique = &params.CliqueConfig{
		Period: period,
		Epoch:  config.Clique.Epoch,
	}

	// Assemble and return the genesis with the precompiles and faucet pre-funded
	return &Genesis{
		Config:     &config,
		ExtraData:  append(append(make([]byte, 32), faucet[:]...), make([]byte, crypto.SignatureLength)...),
		GasLimit:   gasLimit,
		BaseFee:    big.NewInt(params.InitialBaseFee),
		Difficulty: big.NewInt(1),
		Alloc: map[common.Address]GenesisAccount{
			common.BytesToAddress([]byte{1}): {Balance: big.NewInt(1)}, // ECRecover
			common.BytesToAddress([]byte{2}): {Balance: big.NewInt(1)}, // SHA256
			common.BytesToAddress([]byte{3}): {Balance: big.NewInt(1)}, // RIPEMD
			common.BytesToAddress([]byte{4}): {Balance: big.NewInt(1)}, // Identity
			common.BytesToAddress([]byte{5}): {Balance: big.NewInt(1)}, // ModExp
			common.BytesToAddress([]byte{6}): {Balance: big.NewInt(1)}, // ECAdd
			common.BytesToAddress([]byte{7}): {Balance: big.NewInt(1)}, // ECScalarMul
			common.BytesToAddress([]byte{8}): {Balance: big.NewInt(1)}, // ECPairing
			common.BytesToAddress([]byte{9}): {Balance: big.NewInt(1)}, // BLAKE2b
			faucet:                           {Balance: new(big.Int).Sub(new(big.Int).Lsh(big.NewInt(1), 256), big.NewInt(9))},
		},
	}
}

func decodePrealloc(data string) GenesisAlloc {
	var p []struct{ Addr, Balance *big.Int }
	if err := rlp.NewStream(strings.NewReader(data), 0).Decode(&p); err != nil {
		panic(err)
	}
	ga := make(GenesisAlloc, len(p))
	for _, account := range p {
		ga[common.BigToAddress(account.Addr)] = GenesisAccount{Balance: account.Balance}
	}
	return ga
}<|MERGE_RESOLUTION|>--- conflicted
+++ resolved
@@ -590,17 +590,6 @@
 	}
 }
 
-<<<<<<< HEAD
-// DefaultKilnGenesisBlock returns the kiln network genesis block.
-func DefaultKilnGenesisBlock() *Genesis {
-	g := new(Genesis)
-	reader := strings.NewReader(KilnAllocData)
-	if err := json.NewDecoder(reader).Decode(g); err != nil {
-		panic(err)
-	}
-	return g
-}
-
 // DefaultSepoliaGenesisBlock returns the Sepolia network genesis block.
 func DefaultEIP4844GenesisBlock() *Genesis {
 	g := new(Genesis)
@@ -611,8 +600,6 @@
 	return g
 }
 
-=======
->>>>>>> 4f4a25d7
 // DeveloperGenesisBlock returns the 'geth --dev' genesis block.
 func DeveloperGenesisBlock(period uint64, gasLimit uint64, faucet common.Address) *Genesis {
 	// Override the default period to the user requested one

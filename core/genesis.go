--- conflicted
+++ resolved
@@ -586,7 +586,6 @@
 	}
 }
 
-<<<<<<< HEAD
 // DefaultKilnGenesisBlock returns the kiln network genesis block.
 func DefaultKilnGenesisBlock() *Genesis {
 	g := new(Genesis)
@@ -607,8 +606,6 @@
 	return g
 }
 
-=======
->>>>>>> c2794dda
 // DeveloperGenesisBlock returns the 'geth --dev' genesis block.
 func DeveloperGenesisBlock(period uint64, gasLimit uint64, faucet common.Address) *Genesis {
 	// Override the default period to the user requested one

// Copyright 2014 The go-ethereum Authors
// This file is part of the go-ethereum library.
//
// The go-ethereum library is free software: you can redistribute it and/or modify
// it under the terms of the GNU Lesser General Public License as published by
// the Free Software Foundation, either version 3 of the License, or
// (at your option) any later version.
//
// The go-ethereum library is distributed in the hope that it will be useful,
// but WITHOUT ANY WARRANTY; without even the implied warranty of
// MERCHANTABILITY or FITNESS FOR A PARTICULAR PURPOSE. See the
// GNU Lesser General Public License for more details.
//
// You should have received a copy of the GNU Lesser General Public License
// along with the go-ethereum library. If not, see <http://www.gnu.org/licenses/>.

package vm

import (
	"math/big"

	"github.com/ethereum/go-ethereum/common"
	"github.com/ethereum/go-ethereum/core/types"
	"github.com/ethereum/go-ethereum/log"
)

// Depth returns the current depth
func (evm *EVM) Depth() int {
	return evm.depth
}

func (evm *EVM) IncrementDepth() {
	evm.depth += 1
}

func (evm *EVM) DecrementDepth() {
	evm.depth -= 1
}

type TxProcessingHook interface {
	StartTxHook() (bool, uint64, error, []byte) // return 4-tuple rather than *struct to avoid an import cycle
	GasChargingHook(gasRemaining *uint64) (common.Address, error)
	PushCaller(addr common.Address)
	PopCaller()
	ForceRefundGas() uint64
	NonrefundableGas() uint64
	DropTip() bool
	EndTxHook(totalGasUsed uint64, evmSuccess bool)
	ScheduledTxes() types.Transactions
	L1BlockNumber(blockCtx BlockContext) (uint64, error)
	L1BlockHash(blockCtx BlockContext, l1BlocKNumber uint64) (common.Hash, error)
	GasPriceOp(evm *EVM) *big.Int
	FillReceiptInfo(receipt *types.Receipt)
<<<<<<< HEAD
	ExecuteWASM(scope *ScopeContext, input []byte, interpreter *EVMInterpreter) ([]byte, error)
=======
	MsgIsNonMutating() bool
>>>>>>> a23dc84c
}

type DefaultTxProcessor struct {
	evm *EVM
}

func (p DefaultTxProcessor) StartTxHook() (bool, uint64, error, []byte) {
	return false, 0, nil, nil
}

func (p DefaultTxProcessor) GasChargingHook(gasRemaining *uint64) (common.Address, error) {
	return p.evm.Context.Coinbase, nil
}

func (p DefaultTxProcessor) PushCaller(addr common.Address) {}

func (p DefaultTxProcessor) PopCaller() {}

func (p DefaultTxProcessor) ForceRefundGas() uint64 { return 0 }

func (p DefaultTxProcessor) NonrefundableGas() uint64 { return 0 }

func (p DefaultTxProcessor) DropTip() bool { return false }

func (p DefaultTxProcessor) EndTxHook(totalGasUsed uint64, evmSuccess bool) {}

func (p DefaultTxProcessor) ScheduledTxes() types.Transactions {
	return types.Transactions{}
}

func (p DefaultTxProcessor) L1BlockNumber(blockCtx BlockContext) (uint64, error) {
	return blockCtx.BlockNumber.Uint64(), nil
}

func (p DefaultTxProcessor) L1BlockHash(blockCtx BlockContext, l1BlocKNumber uint64) (common.Hash, error) {
	return blockCtx.GetHash(l1BlocKNumber), nil
}

func (p DefaultTxProcessor) GasPriceOp(evm *EVM) *big.Int {
	return evm.GasPrice
}

func (p DefaultTxProcessor) FillReceiptInfo(*types.Receipt) {}

<<<<<<< HEAD
func (p DefaultTxProcessor) ExecuteWASM(scope *ScopeContext, input []byte, interpreter *EVMInterpreter) ([]byte, error) {
	log.Crit("tried to execute WASM with default processing hook")
	return nil, nil
=======
func (p DefaultTxProcessor) MsgIsNonMutating() bool {
	return false
>>>>>>> a23dc84c
}<|MERGE_RESOLUTION|>--- conflicted
+++ resolved
@@ -51,11 +51,8 @@
 	L1BlockHash(blockCtx BlockContext, l1BlocKNumber uint64) (common.Hash, error)
 	GasPriceOp(evm *EVM) *big.Int
 	FillReceiptInfo(receipt *types.Receipt)
-<<<<<<< HEAD
+	MsgIsNonMutating() bool
 	ExecuteWASM(scope *ScopeContext, input []byte, interpreter *EVMInterpreter) ([]byte, error)
-=======
-	MsgIsNonMutating() bool
->>>>>>> a23dc84c
 }
 
 type DefaultTxProcessor struct {
@@ -100,12 +97,11 @@
 
 func (p DefaultTxProcessor) FillReceiptInfo(*types.Receipt) {}
 
-<<<<<<< HEAD
+func (p DefaultTxProcessor) MsgIsNonMutating() bool {
+	return false
+}
+
 func (p DefaultTxProcessor) ExecuteWASM(scope *ScopeContext, input []byte, interpreter *EVMInterpreter) ([]byte, error) {
 	log.Crit("tried to execute WASM with default processing hook")
 	return nil, nil
-=======
-func (p DefaultTxProcessor) MsgIsNonMutating() bool {
-	return false
->>>>>>> a23dc84c
 }
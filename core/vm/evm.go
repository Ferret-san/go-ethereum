// Copyright 2014 The go-ethereum Authors
// This file is part of the go-ethereum library.
//
// The go-ethereum library is free software: you can redistribute it and/or modify
// it under the terms of the GNU Lesser General Public License as published by
// the Free Software Foundation, either version 3 of the License, or
// (at your option) any later version.
//
// The go-ethereum library is distributed in the hope that it will be useful,
// but WITHOUT ANY WARRANTY; without even the implied warranty of
// MERCHANTABILITY or FITNESS FOR A PARTICULAR PURPOSE. See the
// GNU Lesser General Public License for more details.
//
// You should have received a copy of the GNU Lesser General Public License
// along with the go-ethereum library. If not, see <http://www.gnu.org/licenses/>.

package vm

import (
	"math/big"
	"sync/atomic"
	"time"

	"github.com/holiman/uint256"

	"github.com/ethereum/go-ethereum/common"
	"github.com/ethereum/go-ethereum/crypto"
	"github.com/ethereum/go-ethereum/params"
)

// emptyCodeHash is used by create to ensure deployment is disallowed to already
// deployed contract addresses (relevant after the account abstraction).
var emptyCodeHash = crypto.Keccak256Hash(nil)

type (
	// CanTransferFunc is the signature of a transfer guard function
	CanTransferFunc func(StateDB, common.Address, *big.Int) bool
	// TransferFunc is the signature of a transfer function
	TransferFunc func(StateDB, common.Address, common.Address, *big.Int)
	// GetHashFunc returns the n'th block hash in the blockchain
	// and is used by the BLOCKHASH EVM op code.
	GetHashFunc func(uint64) common.Hash
)

func (evm *EVM) precompile(addr common.Address) (PrecompiledContract, bool) {
	var precompiles map[common.Address]PrecompiledContract
	switch {
	case evm.chainRules.IsArbitrum:
		precompiles = PrecompiledContractsArbitrum
	case evm.chainRules.IsBerlin:
		precompiles = PrecompiledContractsBerlin
	case evm.chainRules.IsIstanbul:
		precompiles = PrecompiledContractsIstanbul
	case evm.chainRules.IsByzantium:
		precompiles = PrecompiledContractsByzantium
	default:
		precompiles = PrecompiledContractsHomestead
	}
	p, ok := precompiles[addr]
	return p, ok
}

// BlockContext provides the EVM with auxiliary information. Once provided
// it shouldn't be modified.
type BlockContext struct {
	// CanTransfer returns whether the account contains
	// sufficient ether to transfer the value
	CanTransfer CanTransferFunc
	// Transfer transfers ether from one account to the other
	Transfer TransferFunc
	// GetHash returns the hash corresponding to n
	GetHash GetHashFunc

	// Block information
	Coinbase    common.Address // Provides information for COINBASE
	GasLimit    uint64         // Provides information for GASLIMIT
	BlockNumber *big.Int       // Provides information for NUMBER
	Time        *big.Int       // Provides information for TIME
	Difficulty  *big.Int       // Provides information for DIFFICULTY
	BaseFee     *big.Int       // Provides information for BASEFEE
	Random      *common.Hash   // Provides information for RANDOM
}

// TxContext provides the EVM with information about a transaction.
// All fields can change between transactions.
type TxContext struct {
	// Message information
	Origin   common.Address // Provides information for ORIGIN
	GasPrice *big.Int       // Provides information for GASPRICE
}

// EVM is the Ethereum Virtual Machine base object and provides
// the necessary tools to run a contract on the given state with
// the provided context. It should be noted that any error
// generated through any of the calls should be considered a
// revert-state-and-consume-all-gas operation, no checks on
// specific errors should ever be performed. The interpreter makes
// sure that any errors generated are to be considered faulty code.
//
// The EVM should never be reused and is not thread safe.
type EVM struct {
	// Context provides auxiliary blockchain related information
	Context BlockContext
	TxContext
	// StateDB gives access to the underlying state
	StateDB StateDB
	// Depth is the current call stack
	depth int

	// chainConfig contains information about the current chain
	chainConfig *params.ChainConfig
	// chain rules contains the chain rules for the current epoch
	chainRules params.Rules
	// virtual machine configuration options used to initialise the
	// evm.
	Config Config
	// global (to this context) ethereum virtual machine
	// used throughout the execution of the tx.
	interpreter *EVMInterpreter
	// abort is used to abort the EVM calling operations
	// NOTE: must be set atomically
	abort int32
	// callGasTemp holds the gas available for the current call. This is needed because the
	// available gas is calculated in gasCall* according to the 63/64 rule and later
	// applied in opCall*.
	callGasTemp uint64

	ProcessingHook TxProcessingHook
}

// NewEVM returns a new EVM. The returned EVM is not thread safe and should
// only ever be used *once*.
func NewEVM(blockCtx BlockContext, txCtx TxContext, statedb StateDB, chainConfig *params.ChainConfig, config Config) *EVM {
	evm := &EVM{
		Context:     blockCtx,
		TxContext:   txCtx,
		StateDB:     statedb,
		Config:      config,
		chainConfig: chainConfig,
<<<<<<< HEAD
		chainRules:  chainConfig.Rules(blockCtx.BlockNumber),

		ProcessingHook: DefaultTxProcessor{},
=======
		chainRules:  chainConfig.Rules(blockCtx.BlockNumber, blockCtx.Random != nil),
>>>>>>> 20356e57
	}
	evm.interpreter = NewEVMInterpreter(evm, config)
	return evm
}

// Reset resets the EVM with a new transaction context.Reset
// This is not threadsafe and should only be done very cautiously.
func (evm *EVM) Reset(txCtx TxContext, statedb StateDB) {
	evm.TxContext = txCtx
	evm.StateDB = statedb
}

// Cancel cancels any running EVM operation. This may be called concurrently and
// it's safe to be called multiple times.
func (evm *EVM) Cancel() {
	atomic.StoreInt32(&evm.abort, 1)
}

// Cancelled returns true if Cancel has been called
func (evm *EVM) Cancelled() bool {
	return atomic.LoadInt32(&evm.abort) == 1
}

// Interpreter returns the current interpreter
func (evm *EVM) Interpreter() *EVMInterpreter {
	return evm.interpreter
}

// Call executes the contract associated with the addr with the given input as
// parameters. It also handles any necessary value transfer required and takes
// the necessary steps to create accounts and reverses the state in case of an
// execution error or failed value transfer.
func (evm *EVM) Call(caller ContractRef, addr common.Address, input []byte, gas uint64, value *big.Int) (ret []byte, leftOverGas uint64, err error) {
	// Fail if we're trying to execute above the call depth limit
	if evm.depth > int(params.CallCreateDepth) {
		return nil, gas, ErrDepth
	}
	// Fail if we're trying to transfer more than the available balance
	if value.Sign() != 0 && !evm.Context.CanTransfer(evm.StateDB, caller.Address(), value) {
		return nil, gas, ErrInsufficientBalance
	}
	snapshot := evm.StateDB.Snapshot()
	p, isPrecompile := evm.precompile(addr)

	if !evm.StateDB.Exist(addr) {
		if !isPrecompile && evm.chainRules.IsEIP158 && value.Sign() == 0 {
			// Calling a non existing account, don't do anything, but ping the tracer
			if evm.Config.Debug {
				if evm.depth == 0 {
					evm.Config.Tracer.CaptureStart(evm, caller.Address(), addr, false, input, gas, value)
					evm.Config.Tracer.CaptureEnd(ret, 0, 0, nil)
				} else {
					evm.Config.Tracer.CaptureEnter(CALL, caller.Address(), addr, input, gas, value)
					evm.Config.Tracer.CaptureExit(ret, 0, nil)
				}
			}
			return nil, gas, nil
		}
		evm.StateDB.CreateAccount(addr)
	}
	evm.Context.Transfer(evm.StateDB, caller.Address(), addr, value)

	// Capture the tracer start/end events in debug mode
	if evm.Config.Debug {
		if evm.depth == 0 {
			evm.Config.Tracer.CaptureStart(evm, caller.Address(), addr, false, input, gas, value)
			defer func(startGas uint64, startTime time.Time) { // Lazy evaluation of the parameters
				evm.Config.Tracer.CaptureEnd(ret, startGas-gas, time.Since(startTime), err)
			}(gas, time.Now())
		} else {
			// Handle tracer events for entering and exiting a call frame
			evm.Config.Tracer.CaptureEnter(CALL, caller.Address(), addr, input, gas, value)
			defer func(startGas uint64) {
				evm.Config.Tracer.CaptureExit(ret, startGas-gas, err)
			}(gas)
		}
	}

	if isPrecompile {
		info := &AdvancedPrecompileCall{
			PrecompileAddress: addr,
			ActingAsAddress:   addr,
			Caller:            caller.Address(),
			Value:             value,
			ReadOnly:          false,
			Evm:               evm,
		}
		ret, gas, err = RunPrecompiledContract(p, input, gas, info)
	} else {
		// Initialise a new contract and set the code that is to be used by the EVM.
		// The contract is a scoped environment for this execution context only.
		code := evm.StateDB.GetCode(addr)
		if len(code) == 0 {
			ret, err = nil, nil // gas is unchanged
		} else {
			addrCopy := addr
			// If the account has no code, we can abort here
			// The depth-check is already done, and precompiles handled above
			contract := NewContract(caller, AccountRef(addrCopy), value, gas)
			contract.SetCallCode(&addrCopy, evm.StateDB.GetCodeHash(addrCopy), code)
			ret, err = evm.interpreter.Run(contract, input, false)
			gas = contract.Gas
		}
	}
	// When an error was returned by the EVM or when setting the creation code
	// above we revert to the snapshot and consume any gas remaining. Additionally
	// when we're in homestead this also counts for code storage gas errors.
	if err != nil {
		evm.StateDB.RevertToSnapshot(snapshot)
		if err != ErrExecutionReverted {
			gas = 0
		}
		// TODO: consider clearing up unused snapshots:
		//} else {
		//	evm.StateDB.DiscardSnapshot(snapshot)
	}
	return ret, gas, err
}

// CallCode executes the contract associated with the addr with the given input
// as parameters. It also handles any necessary value transfer required and takes
// the necessary steps to create accounts and reverses the state in case of an
// execution error or failed value transfer.
//
// CallCode differs from Call in the sense that it executes the given address'
// code with the caller as context.
func (evm *EVM) CallCode(caller ContractRef, addr common.Address, input []byte, gas uint64, value *big.Int) (ret []byte, leftOverGas uint64, err error) {
	// Fail if we're trying to execute above the call depth limit
	if evm.depth > int(params.CallCreateDepth) {
		return nil, gas, ErrDepth
	}
	// Fail if we're trying to transfer more than the available balance
	// Note although it's noop to transfer X ether to caller itself. But
	// if caller doesn't have enough balance, it would be an error to allow
	// over-charging itself. So the check here is necessary.
	if !evm.Context.CanTransfer(evm.StateDB, caller.Address(), value) {
		return nil, gas, ErrInsufficientBalance
	}
	var snapshot = evm.StateDB.Snapshot()

	// Invoke tracer hooks that signal entering/exiting a call frame
	if evm.Config.Debug {
		evm.Config.Tracer.CaptureEnter(CALLCODE, caller.Address(), addr, input, gas, value)
		defer func(startGas uint64) {
			evm.Config.Tracer.CaptureExit(ret, startGas-gas, err)
		}(gas)
	}

	// It is allowed to call precompiles, even via delegatecall
	if p, isPrecompile := evm.precompile(addr); isPrecompile {
		info := &AdvancedPrecompileCall{
			PrecompileAddress: addr,
			ActingAsAddress:   caller.Address(),
			Caller:            caller.Address(),
			Value:             value,
			ReadOnly:          false,
			Evm:               evm,
		}
		ret, gas, err = RunPrecompiledContract(p, input, gas, info)
	} else {
		addrCopy := addr
		// Initialise a new contract and set the code that is to be used by the EVM.
		// The contract is a scoped environment for this execution context only.
		contract := NewContract(caller, AccountRef(caller.Address()), value, gas)
		contract.SetCallCode(&addrCopy, evm.StateDB.GetCodeHash(addrCopy), evm.StateDB.GetCode(addrCopy))
		ret, err = evm.interpreter.Run(contract, input, false)
		gas = contract.Gas
	}
	if err != nil {
		evm.StateDB.RevertToSnapshot(snapshot)
		if err != ErrExecutionReverted {
			gas = 0
		}
	}
	return ret, gas, err
}

// DelegateCall executes the contract associated with the addr with the given input
// as parameters. It reverses the state in case of an execution error.
//
// DelegateCall differs from CallCode in the sense that it executes the given address'
// code with the caller as context and the caller is set to the caller of the caller.
func (evm *EVM) DelegateCall(caller ContractRef, addr common.Address, input []byte, gas uint64) (ret []byte, leftOverGas uint64, err error) {
	// Fail if we're trying to execute above the call depth limit
	if evm.depth > int(params.CallCreateDepth) {
		return nil, gas, ErrDepth
	}
	var snapshot = evm.StateDB.Snapshot()

	// Invoke tracer hooks that signal entering/exiting a call frame
	if evm.Config.Debug {
		evm.Config.Tracer.CaptureEnter(DELEGATECALL, caller.Address(), addr, input, gas, nil)
		defer func(startGas uint64) {
			evm.Config.Tracer.CaptureExit(ret, startGas-gas, err)
		}(gas)
	}

	// It is allowed to call precompiles, even via delegatecall
	if p, isPrecompile := evm.precompile(addr); isPrecompile {
		caller := caller.(*Contract)
		info := &AdvancedPrecompileCall{
			PrecompileAddress: addr,
			ActingAsAddress:   caller.Address(),
			Caller:            caller.CallerAddress,
			Value:             caller.Value(),
			ReadOnly:          false,
			Evm:               evm,
		}
		ret, gas, err = RunPrecompiledContract(p, input, gas, info)
	} else {
		addrCopy := addr
		// Initialise a new contract and make initialise the delegate values
		contract := NewContract(caller, AccountRef(caller.Address()), nil, gas).AsDelegate()
		contract.SetCallCode(&addrCopy, evm.StateDB.GetCodeHash(addrCopy), evm.StateDB.GetCode(addrCopy))
		ret, err = evm.interpreter.Run(contract, input, false)
		gas = contract.Gas
	}
	if err != nil {
		evm.StateDB.RevertToSnapshot(snapshot)
		if err != ErrExecutionReverted {
			gas = 0
		}
	}
	return ret, gas, err
}

// StaticCall executes the contract associated with the addr with the given input
// as parameters while disallowing any modifications to the state during the call.
// Opcodes that attempt to perform such modifications will result in exceptions
// instead of performing the modifications.
func (evm *EVM) StaticCall(caller ContractRef, addr common.Address, input []byte, gas uint64) (ret []byte, leftOverGas uint64, err error) {
	// Fail if we're trying to execute above the call depth limit
	if evm.depth > int(params.CallCreateDepth) {
		return nil, gas, ErrDepth
	}
	// We take a snapshot here. This is a bit counter-intuitive, and could probably be skipped.
	// However, even a staticcall is considered a 'touch'. On mainnet, static calls were introduced
	// after all empty accounts were deleted, so this is not required. However, if we omit this,
	// then certain tests start failing; stRevertTest/RevertPrecompiledTouchExactOOG.json.
	// We could change this, but for now it's left for legacy reasons
	var snapshot = evm.StateDB.Snapshot()

	// We do an AddBalance of zero here, just in order to trigger a touch.
	// This doesn't matter on Mainnet, where all empties are gone at the time of Byzantium,
	// but is the correct thing to do and matters on other networks, in tests, and potential
	// future scenarios
	evm.StateDB.AddBalance(addr, big0)

	// Invoke tracer hooks that signal entering/exiting a call frame
	if evm.Config.Debug {
		evm.Config.Tracer.CaptureEnter(STATICCALL, caller.Address(), addr, input, gas, nil)
		defer func(startGas uint64) {
			evm.Config.Tracer.CaptureExit(ret, startGas-gas, err)
		}(gas)
	}

	if p, isPrecompile := evm.precompile(addr); isPrecompile {
		info := &AdvancedPrecompileCall{
			PrecompileAddress: addr,
			ActingAsAddress:   addr,
			Caller:            caller.Address(),
			Value:             new(big.Int),
			ReadOnly:          true,
			Evm:               evm,
		}
		ret, gas, err = RunPrecompiledContract(p, input, gas, info)
	} else {
		// At this point, we use a copy of address. If we don't, the go compiler will
		// leak the 'contract' to the outer scope, and make allocation for 'contract'
		// even if the actual execution ends on RunPrecompiled above.
		addrCopy := addr
		// Initialise a new contract and set the code that is to be used by the EVM.
		// The contract is a scoped environment for this execution context only.
		contract := NewContract(caller, AccountRef(addrCopy), new(big.Int), gas)
		contract.SetCallCode(&addrCopy, evm.StateDB.GetCodeHash(addrCopy), evm.StateDB.GetCode(addrCopy))
		// When an error was returned by the EVM or when setting the creation code
		// above we revert to the snapshot and consume any gas remaining. Additionally
		// when we're in Homestead this also counts for code storage gas errors.
		ret, err = evm.interpreter.Run(contract, input, true)
		gas = contract.Gas
	}
	if err != nil {
		evm.StateDB.RevertToSnapshot(snapshot)
		if err != ErrExecutionReverted {
			gas = 0
		}
	}
	return ret, gas, err
}

type codeAndHash struct {
	code []byte
	hash common.Hash
}

func (c *codeAndHash) Hash() common.Hash {
	if c.hash == (common.Hash{}) {
		c.hash = crypto.Keccak256Hash(c.code)
	}
	return c.hash
}

// create creates a new contract using code as deployment code.
func (evm *EVM) create(caller ContractRef, codeAndHash *codeAndHash, gas uint64, value *big.Int, address common.Address, typ OpCode) ([]byte, common.Address, uint64, error) {
	// Depth check execution. Fail if we're trying to execute above the
	// limit.
	if evm.depth > int(params.CallCreateDepth) {
		return nil, common.Address{}, gas, ErrDepth
	}
	if !evm.Context.CanTransfer(evm.StateDB, caller.Address(), value) {
		return nil, common.Address{}, gas, ErrInsufficientBalance
	}
	nonce := evm.StateDB.GetNonce(caller.Address())
	if nonce+1 < nonce {
		return nil, common.Address{}, gas, ErrNonceUintOverflow
	}
	evm.StateDB.SetNonce(caller.Address(), nonce+1)
	// We add this to the access list _before_ taking a snapshot. Even if the creation fails,
	// the access-list change should not be rolled back
	if evm.chainRules.IsBerlin {
		evm.StateDB.AddAddressToAccessList(address)
	}
	// Ensure there's no existing contract already at the designated address
	contractHash := evm.StateDB.GetCodeHash(address)
	if evm.StateDB.GetNonce(address) != 0 || (contractHash != (common.Hash{}) && contractHash != emptyCodeHash) {
		return nil, common.Address{}, 0, ErrContractAddressCollision
	}
	// Create a new account on the state
	snapshot := evm.StateDB.Snapshot()
	evm.StateDB.CreateAccount(address)
	if evm.chainRules.IsEIP158 {
		evm.StateDB.SetNonce(address, 1)
	}
	evm.Context.Transfer(evm.StateDB, caller.Address(), address, value)

	// Initialise a new contract and set the code that is to be used by the EVM.
	// The contract is a scoped environment for this execution context only.
	contract := NewContract(caller, AccountRef(address), value, gas)
	contract.SetCodeOptionalHash(&address, codeAndHash)

	if evm.Config.Debug {
		if evm.depth == 0 {
			evm.Config.Tracer.CaptureStart(evm, caller.Address(), address, true, codeAndHash.code, gas, value)
		} else {
			evm.Config.Tracer.CaptureEnter(typ, caller.Address(), address, codeAndHash.code, gas, value)
		}
	}

	start := time.Now()

	ret, err := evm.interpreter.Run(contract, nil, false)

	// Check whether the max code size has been exceeded, assign err if the case.
	if err == nil && evm.chainRules.IsEIP158 && len(ret) > params.MaxCodeSize {
		err = ErrMaxCodeSizeExceeded
	}

	// Reject code starting with 0xEF if EIP-3541 is enabled.
	if err == nil && len(ret) >= 1 && ret[0] == 0xEF && evm.chainRules.IsLondon {
		err = ErrInvalidCode
	}

	// if the contract creation ran successfully and no errors were returned
	// calculate the gas required to store the code. If the code could not
	// be stored due to not enough gas set an error and let it be handled
	// by the error checking condition below.
	if err == nil {
		createDataGas := uint64(len(ret)) * params.CreateDataGas
		if contract.UseGas(createDataGas) {
			evm.StateDB.SetCode(address, ret)
		} else {
			err = ErrCodeStoreOutOfGas
		}
	}

	// When an error was returned by the EVM or when setting the creation code
	// above we revert to the snapshot and consume any gas remaining. Additionally
	// when we're in homestead this also counts for code storage gas errors.
	if err != nil && (evm.chainRules.IsHomestead || err != ErrCodeStoreOutOfGas) {
		evm.StateDB.RevertToSnapshot(snapshot)
		if err != ErrExecutionReverted {
			contract.UseGas(contract.Gas)
		}
	}

	if evm.Config.Debug {
		if evm.depth == 0 {
			evm.Config.Tracer.CaptureEnd(ret, gas-contract.Gas, time.Since(start), err)
		} else {
			evm.Config.Tracer.CaptureExit(ret, gas-contract.Gas, err)
		}
	}
	return ret, address, contract.Gas, err
}

// Create creates a new contract using code as deployment code.
func (evm *EVM) Create(caller ContractRef, code []byte, gas uint64, value *big.Int) (ret []byte, contractAddr common.Address, leftOverGas uint64, err error) {
	contractAddr = crypto.CreateAddress(caller.Address(), evm.StateDB.GetNonce(caller.Address()))
	return evm.create(caller, &codeAndHash{code: code}, gas, value, contractAddr, CREATE)
}

// Create2 creates a new contract using code as deployment code.
//
// The different between Create2 with Create is Create2 uses keccak256(0xff ++ msg.sender ++ salt ++ keccak256(init_code))[12:]
// instead of the usual sender-and-nonce-hash as the address where the contract is initialized at.
func (evm *EVM) Create2(caller ContractRef, code []byte, gas uint64, endowment *big.Int, salt *uint256.Int) (ret []byte, contractAddr common.Address, leftOverGas uint64, err error) {
	codeAndHash := &codeAndHash{code: code}
	contractAddr = crypto.CreateAddress2(caller.Address(), salt.Bytes32(), codeAndHash.Hash().Bytes())
	return evm.create(caller, codeAndHash, gas, endowment, contractAddr, CREATE2)
}

// ChainConfig returns the environment's chain configuration
func (evm *EVM) ChainConfig() *params.ChainConfig { return evm.chainConfig }<|MERGE_RESOLUTION|>--- conflicted
+++ resolved
@@ -99,6 +99,8 @@
 //
 // The EVM should never be reused and is not thread safe.
 type EVM struct {
+	ProcessingHook TxProcessingHook
+
 	// Context provides auxiliary blockchain related information
 	Context BlockContext
 	TxContext
@@ -124,26 +126,20 @@
 	// available gas is calculated in gasCall* according to the 63/64 rule and later
 	// applied in opCall*.
 	callGasTemp uint64
-
-	ProcessingHook TxProcessingHook
 }
 
 // NewEVM returns a new EVM. The returned EVM is not thread safe and should
 // only ever be used *once*.
 func NewEVM(blockCtx BlockContext, txCtx TxContext, statedb StateDB, chainConfig *params.ChainConfig, config Config) *EVM {
 	evm := &EVM{
+		ProcessingHook: DefaultTxProcessor{},
+
 		Context:     blockCtx,
 		TxContext:   txCtx,
 		StateDB:     statedb,
 		Config:      config,
 		chainConfig: chainConfig,
-<<<<<<< HEAD
-		chainRules:  chainConfig.Rules(blockCtx.BlockNumber),
-
-		ProcessingHook: DefaultTxProcessor{},
-=======
 		chainRules:  chainConfig.Rules(blockCtx.BlockNumber, blockCtx.Random != nil),
->>>>>>> 20356e57
 	}
 	evm.interpreter = NewEVMInterpreter(evm, config)
 	return evm

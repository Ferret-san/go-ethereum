--- conflicted
+++ resolved
@@ -130,22 +130,10 @@
 // A Message contains the data derived from a single transaction that is relevant to state
 // processing.
 type Message struct {
-<<<<<<< HEAD
 	// Arbitrum-specific
 	TxRunMode MessageRunMode
 	Tx        *types.Transaction
 
-	To         *common.Address
-	From       common.Address
-	Nonce      uint64
-	Value      *big.Int
-	GasLimit   uint64
-	GasPrice   *big.Int
-	GasFeeCap  *big.Int
-	GasTipCap  *big.Int
-	Data       []byte
-	AccessList types.AccessList
-=======
 	To               *common.Address
 	From             common.Address
 	Nonce            uint64
@@ -158,7 +146,6 @@
 	Data             []byte
 	AccessList       types.AccessList
 	DataHashes       []common.Hash
->>>>>>> a0cb9316
 
 	// When SkipAccountCheckss is true, the message nonce is not checked against the
 	// account nonce in state. It also disables checking that the sender is an EOA.
@@ -166,7 +153,6 @@
 	SkipAccountChecks bool
 }
 
-<<<<<<< HEAD
 type MessageRunMode uint8
 
 const (
@@ -180,28 +166,17 @@
 	msg := &Message{
 		Tx: tx,
 
-=======
-// TransactionToMessage converts a transaction into a Message.
-func TransactionToMessage(tx *types.Transaction, s types.Signer, baseFee *big.Int) (*Message, error) {
-	msg := &Message{
->>>>>>> a0cb9316
 		Nonce:             tx.Nonce(),
 		GasLimit:          tx.Gas(),
 		GasPrice:          new(big.Int).Set(tx.GasPrice()),
 		GasFeeCap:         new(big.Int).Set(tx.GasFeeCap()),
 		GasTipCap:         new(big.Int).Set(tx.GasTipCap()),
-<<<<<<< HEAD
-=======
 		MaxFeePerDataGas:  new(big.Int).Set(tx.MaxFeePerDataGas()),
->>>>>>> a0cb9316
 		To:                tx.To(),
 		Value:             tx.Value(),
 		Data:              tx.Data(),
 		AccessList:        tx.AccessList(),
-<<<<<<< HEAD
-=======
 		DataHashes:        tx.DataHashes(),
->>>>>>> a0cb9316
 		SkipAccountChecks: false,
 	}
 	// If baseFee provided, set gasPrice to effectiveGasPrice.
@@ -250,23 +225,16 @@
 	gp           *GasPool
 	msg          *Message
 	gasRemaining uint64
-<<<<<<< HEAD
-	initialGas   uint64
-=======
->>>>>>> a0cb9316
 	state        vm.StateDB
 	evm          *vm.EVM
 }
 
 // NewStateTransition initialises and returns a new state transition object.
 func NewStateTransition(evm *vm.EVM, msg *Message, gp *GasPool) *StateTransition {
-<<<<<<< HEAD
 	if ReadyEVMForL2 != nil {
 		ReadyEVMForL2(evm, msg)
 	}
 
-=======
->>>>>>> a0cb9316
 	return &StateTransition{
 		gp:    gp,
 		evm:   evm,
@@ -286,30 +254,6 @@
 func (st *StateTransition) buyGas() error {
 	mgval := new(big.Int).SetUint64(st.msg.GasLimit)
 	mgval = mgval.Mul(mgval, st.msg.GasPrice)
-<<<<<<< HEAD
-	balanceCheck := mgval
-	if st.msg.GasFeeCap != nil {
-		balanceCheck = new(big.Int).SetUint64(st.msg.GasLimit)
-		balanceCheck = balanceCheck.Mul(balanceCheck, st.msg.GasFeeCap)
-		balanceCheck.Add(balanceCheck, st.msg.Value)
-	}
-	if have, want := st.state.GetBalance(st.msg.From), balanceCheck; have.Cmp(want) < 0 {
-		return fmt.Errorf("%w: address %v have %v want %v", ErrInsufficientFunds, st.msg.From.Hex(), have, want)
-	}
-	if err := st.gp.SubGas(st.msg.GasLimit); err != nil {
-		return err
-	}
-	st.gasRemaining += st.msg.GasLimit
-
-	st.initialGas = st.msg.GasLimit
-	st.state.SubBalance(st.msg.From, mgval)
-
-	// Arbitrum: record fee payment
-	if st.evm.Config.Debug {
-		st.evm.Config.Tracer.CaptureArbitrumTransfer(st.evm, &st.msg.From, nil, mgval, true, "feePayment")
-	}
-
-=======
 
 	// compute data fee for eip-4844 data blobs if any
 	dgval := new(big.Int)
@@ -350,7 +294,11 @@
 	// deduct the total gas fee (regular + data) from the sender's balance
 	mgval.Add(mgval, dgval)
 	st.state.SubBalance(st.msg.From, mgval)
->>>>>>> a0cb9316
+
+	// Arbitrum: record fee payment
+	if st.evm.Config.Debug {
+		st.evm.Config.Tracer.CaptureArbitrumTransfer(st.evm, &st.msg.From, nil, mgval, true, "feePayment")
+	}
 	return nil
 }
 
@@ -467,11 +415,7 @@
 	var (
 		msg              = st.msg
 		sender           = vm.AccountRef(msg.From)
-<<<<<<< HEAD
 		rules            = st.evm.ChainConfig().Rules(st.evm.Context.BlockNumber, st.evm.Context.Random != nil, st.evm.Context.Time, st.evm.Context.ArbOSVersion)
-=======
-		rules            = st.evm.ChainConfig().Rules(st.evm.Context.BlockNumber, st.evm.Context.Random != nil, st.evm.Context.Time)
->>>>>>> a0cb9316
 		contractCreation = msg.To == nil
 	)
 
@@ -482,7 +426,6 @@
 	}
 	if st.gasRemaining < gas {
 		return nil, fmt.Errorf("%w: have %d, want %d", ErrIntrinsicGas, st.gasRemaining, gas)
-<<<<<<< HEAD
 	}
 	st.gasRemaining -= gas
 
@@ -491,10 +434,6 @@
 	if err != nil {
 		return nil, err
 	}
-=======
-	}
-	st.gasRemaining -= gas
->>>>>>> a0cb9316
 
 	// Check clause 6
 	if msg.Value.Sign() > 0 && !st.evm.Context.CanTransfer(st.state, msg.From, msg.Value) {
@@ -510,23 +449,16 @@
 	// - prepare accessList(post-berlin)
 	// - reset transient storage(eip 1153)
 	st.state.Prepare(rules, msg.From, st.evm.Context.Coinbase, msg.To, vm.ActivePrecompiles(rules), msg.AccessList)
-<<<<<<< HEAD
 
 	var deployedContract *common.Address
-=======
->>>>>>> a0cb9316
 
 	var (
 		ret   []byte
 		vmerr error // vm errors do not effect consensus and are therefore not assigned to err
 	)
 	if contractCreation {
-<<<<<<< HEAD
 		deployedContract = &common.Address{}
 		ret, *deployedContract, st.gasRemaining, vmerr = st.evm.Create(sender, msg.Data, st.gasRemaining, msg.Value)
-=======
-		ret, _, st.gasRemaining, vmerr = st.evm.Create(sender, msg.Data, st.gasRemaining, msg.Value)
->>>>>>> a0cb9316
 	} else {
 		// Increment the nonce for the next transaction
 		st.state.SetNonce(msg.From, st.state.GetNonce(sender.Address())+1)
@@ -593,22 +525,15 @@
 		}
 		st.gasRemaining += refund
 	}
-<<<<<<< HEAD
-=======
-	st.gasRemaining += refund
->>>>>>> a0cb9316
 
 	// Return ETH for remaining gas, exchanged at the original rate.
 	remaining := new(big.Int).Mul(new(big.Int).SetUint64(st.gasRemaining), st.msg.GasPrice)
 	st.state.AddBalance(st.msg.From, remaining)
-<<<<<<< HEAD
 
 	// Arbitrum: record the gas refund
 	if st.evm.Config.Debug {
 		st.evm.Config.Tracer.CaptureArbitrumTransfer(st.evm, nil, &st.msg.From, remaining, false, "gasRefund")
 	}
-=======
->>>>>>> a0cb9316
 
 	// Also return remaining gas to the block gas counter so it is
 	// available for the next transaction.
@@ -617,13 +542,9 @@
 
 // gasUsed returns the amount of gas used up by the state transition.
 func (st *StateTransition) gasUsed() uint64 {
-<<<<<<< HEAD
-	return st.initialGas - st.gasRemaining
-=======
 	return st.msg.GasLimit - st.gasRemaining
 }
 
 func (st *StateTransition) dataGasUsed() uint64 {
 	return types.GetDataGasUsed(len(st.msg.DataHashes))
->>>>>>> a0cb9316
 }
--- conflicted
+++ resolved
@@ -132,26 +132,16 @@
 	return &cachingDB{
 		db:            trie.NewDatabaseWithConfig(db, config),
 		disk:          db,
-<<<<<<< HEAD
-		codeSizeCache: csc,
-		codeCache:     fastcache.New(codeCacheSize),
-=======
 		codeSizeCache: lru.NewCache[common.Hash, int](codeSizeCacheSize),
 		codeCache:     lru.NewSizeConstrainedCache[common.Hash, []byte](codeCacheSize),
->>>>>>> c2e0abce
 	}
 }
 
 type cachingDB struct {
 	db            *trie.Database
 	disk          ethdb.KeyValueStore
-<<<<<<< HEAD
-	codeSizeCache *lru.Cache
-	codeCache     *fastcache.Cache
-=======
 	codeSizeCache *lru.Cache[common.Hash, int]
 	codeCache     *lru.SizeConstrainedCache[common.Hash, []byte]
->>>>>>> c2e0abce
 }
 
 // OpenTrie opens the main account trie at a specific root hash.
@@ -188,11 +178,7 @@
 	if len(code) > 0 {
 		return code, nil
 	}
-<<<<<<< HEAD
-	code := rawdb.ReadCode(db.disk, codeHash)
-=======
 	code = rawdb.ReadCode(db.disk, codeHash)
->>>>>>> c2e0abce
 	if len(code) > 0 {
 		db.codeCache.Add(codeHash, code)
 		db.codeSizeCache.Add(codeHash, len(code))
@@ -209,11 +195,7 @@
 	if len(code) > 0 {
 		return code, nil
 	}
-<<<<<<< HEAD
-	code := rawdb.ReadCodeWithPrefix(db.disk, codeHash)
-=======
 	code = rawdb.ReadCodeWithPrefix(db.disk, codeHash)
->>>>>>> c2e0abce
 	if len(code) > 0 {
 		db.codeCache.Add(codeHash, code)
 		db.codeSizeCache.Add(codeHash, len(code))
